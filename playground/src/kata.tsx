// Copyright (c) Microsoft Corporation.
// Licensed under the MIT License.

import { useEffect, useRef } from "preact/hooks";
import {
  CompilerState,
<<<<<<< HEAD
  ICompilerWorker,
  ILanguageServiceWorker,
  Kata,
  QscEventTarget,
=======
  ExplainedSolution,
  ICompilerWorker,
  ILanguageServiceWorker,
  Kata,
  Lesson,
  QscEventTarget,
  Question,
>>>>>>> dde63080
} from "qsharp";
import { Editor } from "./editor.js";
import { OutputTabs } from "./tabs.js";

function ExplainedSolutionAsHtml(solution: ExplainedSolution): string {
  let html = `<div style="margin-left: 15px;">`;
  html += `<h2>💡 Solution</h2>`;
  for (const item of solution.items) {
    switch (item.type) {
      case "example":
      case "solution":
        html += `<pre><code>${item.code}</code></pre>`;
        break;
      case "text-content":
        html += `<div>${item.asHtml}</div>`;
        break;
    }
  }
  html += `</div>`;
  return html;
}

function LessonAsHtml(lesson: Lesson): string {
  let html = "";
  for (const item of lesson.items) {
    switch (item.type) {
      case "example":
        html += `<pre><code>${item.code}</code></pre>`;
        break;
      case "text-content":
        html += `<div>${item.asHtml}</div>`;
        break;
      case "question":
        html += QuestionAsHtml(item);
        break;
    }
  }
  return html;
}

function QuestionAsHtml(question: Question): string {
  let html = "<h2>❓ Question:</h2>";
  html += `<div>${question.description.asHtml}</div>`;
  html += "<div>";
  html += "<h3>Answer</h3>";
  for (const item of question.answer.items) {
    switch (item.type) {
      case "example":
        html += `<pre><code>${item.code}</code></pre>`;
        break;
      case "text-content":
        html += `<div>${item.asHtml}</div>`;
        break;
    }
  }
  html += "</div>";
  return html;
}

export function Kata(props: {
  kata: Kata;
  compiler: ICompilerWorker;
  compilerState: CompilerState;
  onRestartCompiler: () => void;
  languageService: ILanguageServiceWorker;
}) {
  const kataContent = useRef<HTMLDivElement>(null);
  const itemContent = useRef<(HTMLDivElement | null)[]>([]);

  // Need to keep around QscEventTargets around on re-render unless the Kata changes.
  const lastKata = useRef<Kata>();
  const handlerMap = useRef<QscEventTarget[]>();
  if (lastKata.current !== props.kata) {
    lastKata.current = props.kata;

    // This gives an extra EventTarget we don't need for 'reading' types, but that's fine.
    handlerMap.current = props.kata.sections.map(
      () => new QscEventTarget(true)
    );
  }
  const itemEvtHandlers = handlerMap.current || [];

  useEffect(() => {
    // MathJax rendering inside of React components seems to mess them up a bit,
    // so we'll take control of it here and ensure the contents are replaced.
    if (!kataContent.current) return;

    props.kata.sections.forEach((section, idx) => {
      const parentDiv = itemContent.current[idx];
      let titlePrefix = "🐛";
      if (section.type === "exercise") {
        titlePrefix = "⌨ Exercise: ";
        const descriptionDiv = parentDiv?.querySelector(
          ".exercise-description"
        );
        if (!descriptionDiv)
          throw new Error("exercise-description div not found");
        descriptionDiv.innerHTML = section.description.asHtml;
        const solutionDiv = parentDiv?.querySelector(".exercise-solution");
        if (!solutionDiv) throw new Error("exercise-solution div not found");
        solutionDiv.innerHTML = ExplainedSolutionAsHtml(
          section.explainedSolution
        );
      } else if (section.type === "lesson") {
        titlePrefix = "📖 Lesson: ";
        const contentDiv = parentDiv?.querySelector(".kata-text-content");
        if (!contentDiv) throw new Error("kata-text-content div not found");
        contentDiv.innerHTML = LessonAsHtml(section);
      } else {
        throw new Error(`Unexpected section`);
      }

      const titleDiv = parentDiv?.querySelector(".section-title");
      if (!titleDiv) throw new Error("section-title div not found");
      titleDiv.innerHTML = `<h1>${titlePrefix} <u>${section.title}</u></h1>`;
    });
    // In case we're now rendering less items than before, be sure to truncate
    itemContent.current.length = props.kata.sections.length;

    MathJax.typeset();
  }, [props.kata]);

  return (
    <div class="markdown-body kata-override">
      <div ref={kataContent}></div>
      <br></br>
      {props.kata.sections.map((section, idx) => {
        if (section.type === "lesson") {
          return (
            <div ref={(elem) => (itemContent.current[idx] = elem)}>
              <div class="section-title"></div>
              <div class="kata-text-content"></div>
            </div>
          );
        } else if (section.type === "exercise") {
          return (
            <div ref={(elem) => (itemContent.current[idx] = elem)}>
              <div class="section-title"></div>
              <div class="exercise-description"></div>
              <div>
                <Editor
                  defaultShots={1}
                  showExpr={false}
                  showShots={false}
                  evtTarget={itemEvtHandlers[idx]}
                  compiler={props.compiler}
                  compilerState={props.compilerState}
                  onRestartCompiler={props.onRestartCompiler}
                  code={section.placeholderCode}
                  kataExercise={section}
                  key={section.id}
                  setHir={() => ({})}
                  activeTab="results-tab"
                  languageService={props.languageService}
                ></Editor>
                <OutputTabs
                  key={section.id + "-results"}
                  evtTarget={itemEvtHandlers[idx]}
                  showPanel={false}
                  kataMode={true}
                  hir=""
                  activeTab="results-tab"
                  setActiveTab={() => undefined}
                ></OutputTabs>
              </div>
              <div class="exercise-solution"></div>
            </div>
<<<<<<< HEAD
            <Editor
              defaultShots={1}
              showExpr={false}
              showShots={false}
              evtTarget={itemEvtHandlers[idx]}
              compiler={props.compiler}
              compilerState={props.compilerState}
              onRestartCompiler={props.onRestartCompiler}
              code={
                item.type === "exercise"
                  ? item.placeholderImplementation
                  : item.source
              }
              kataVerify={
                item.type === "exercise" ? item.verificationImplementation : ""
              }
              key={item.id}
              setHir={() => ({})}
              activeTab="results-tab"
              languageService={props.languageService}
            ></Editor>
            <OutputTabs
              key={item.id + "-results"}
              evtTarget={itemEvtHandlers[idx]}
              showPanel={false}
              kataMode={true}
              hir=""
              activeTab="results-tab"
              setActiveTab={() => undefined}
            ></OutputTabs>
          </div>
        );
=======
          );
        }
>>>>>>> dde63080
      })}
    </div>
  );
}<|MERGE_RESOLUTION|>--- conflicted
+++ resolved
@@ -4,12 +4,6 @@
 import { useEffect, useRef } from "preact/hooks";
 import {
   CompilerState,
-<<<<<<< HEAD
-  ICompilerWorker,
-  ILanguageServiceWorker,
-  Kata,
-  QscEventTarget,
-=======
   ExplainedSolution,
   ICompilerWorker,
   ILanguageServiceWorker,
@@ -17,7 +11,6 @@
   Lesson,
   QscEventTarget,
   Question,
->>>>>>> dde63080
 } from "qsharp";
 import { Editor } from "./editor.js";
 import { OutputTabs } from "./tabs.js";
@@ -185,43 +178,8 @@
               </div>
               <div class="exercise-solution"></div>
             </div>
-<<<<<<< HEAD
-            <Editor
-              defaultShots={1}
-              showExpr={false}
-              showShots={false}
-              evtTarget={itemEvtHandlers[idx]}
-              compiler={props.compiler}
-              compilerState={props.compilerState}
-              onRestartCompiler={props.onRestartCompiler}
-              code={
-                item.type === "exercise"
-                  ? item.placeholderImplementation
-                  : item.source
-              }
-              kataVerify={
-                item.type === "exercise" ? item.verificationImplementation : ""
-              }
-              key={item.id}
-              setHir={() => ({})}
-              activeTab="results-tab"
-              languageService={props.languageService}
-            ></Editor>
-            <OutputTabs
-              key={item.id + "-results"}
-              evtTarget={itemEvtHandlers[idx]}
-              showPanel={false}
-              kataMode={true}
-              hir=""
-              activeTab="results-tab"
-              setActiveTab={() => undefined}
-            ></OutputTabs>
-          </div>
-        );
-=======
           );
         }
->>>>>>> dde63080
       })}
     </div>
   );
