--- conflicted
+++ resolved
@@ -147,117 +147,6 @@
       lineNumbersMinChars: 3,
     });
 
-<<<<<<< HEAD
-    newEditor.onDidChangeModelContent(async () => {
-      log.debug("model changed");
-      const model = newEditor.getModel();
-      if (model) {
-        await props.languageService.updateDocument(
-          model.uri.toString(),
-          model.getVersionId(),
-          model.getValue()
-        );
-      }
-    });
-
-    monaco.languages.registerCompletionItemProvider("qsharp", {
-      // @ts-expect-error - Monaco's types expect range to be defined,
-      // but it's actually optional and the default behavior is better
-      provideCompletionItems: async (
-        model: monaco.editor.ITextModel,
-        position: monaco.Position
-      ) => {
-        const completions = await props.languageService.getCompletions(
-          model.uri.toString(),
-          model.getOffsetAt(position)
-        );
-        return {
-          suggestions: completions.items.map((i) => {
-            let kind;
-            switch (i.kind) {
-              case "function":
-                kind = monaco.languages.CompletionItemKind.Function;
-                break;
-              case "module":
-                kind = monaco.languages.CompletionItemKind.Module;
-                break;
-              case "keyword":
-                kind = monaco.languages.CompletionItemKind.Keyword;
-                break;
-              case "issue":
-                kind = monaco.languages.CompletionItemKind.Issue;
-                break;
-            }
-            return {
-              label: i.label,
-              kind: kind,
-              insertText: i.label,
-              range: undefined,
-            };
-          }),
-        };
-      },
-    });
-
-    monaco.languages.registerHoverProvider("qsharp", {
-      provideHover: async (
-        model: monaco.editor.ITextModel,
-        position: monaco.Position
-      ) => {
-        const hover = await props.languageService.getHover(
-          model.uri.toString(),
-          model.getOffsetAt(position)
-        );
-
-        if (hover) {
-          const start = model.getPositionAt(hover.span.start);
-          const end = model.getPositionAt(hover.span.end);
-
-          return {
-            contents: [{ value: hover.contents }],
-            range: {
-              startLineNumber: start.lineNumber,
-              startColumn: start.column,
-              endLineNumber: end.lineNumber,
-              endColumn: end.column,
-            },
-          };
-        }
-        return null;
-      },
-    });
-
-    monaco.languages.registerDefinitionProvider("qsharp", {
-      provideDefinition: async (
-        model: monaco.editor.ITextModel,
-        position: monaco.Position
-      ) => {
-        const definition = await props.languageService.getDefinition(
-          model.uri.toString(),
-          model.getOffsetAt(position)
-        );
-
-        if (!definition) return null;
-        const uri = monaco.Uri.parse(definition.source);
-        const definitionPosition =
-          uri.toString() === model.uri.toString()
-            ? model.getPositionAt(definition.offset)
-            : { lineNumber: 1, column: 1 };
-        return {
-          uri,
-          range: {
-            startLineNumber: definitionPosition.lineNumber,
-            startColumn: definitionPosition.column,
-            // TODO: get accurate range from language service
-            endLineNumber: definitionPosition.lineNumber,
-            endColumn: definitionPosition.column + 1,
-          },
-        };
-      },
-    });
-
-=======
->>>>>>> 12d3e0df
     editor.current = newEditor;
     const srcModel = monaco.editor.createModel(props.code, "qsharp");
     newEditor.setModel(srcModel);
