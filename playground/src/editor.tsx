--- conflicted
+++ resolved
@@ -171,14 +171,6 @@
     const srcModel = monaco.editor.createModel(props.code, "qsharp");
     newEditor.setModel(srcModel);
     srcModel.onDidChangeContent(() => hirRef.current());
-<<<<<<< HEAD
-    srcModel.onDidChangeContent(async () => {
-      await props.languageService.updateDocument(
-        srcModel.uri.toString(),
-        srcModel.getVersionId(),
-        srcModel.getValue()
-      );
-=======
 
     // TODO: If the language service ever changes, this callback
     // will be invalid as it captures the *original* props.languageService
@@ -197,7 +189,6 @@
         "update-document-start"
       );
       log.info(`updateDocument took ${measure.duration}ms`);
->>>>>>> dde63080
     });
 
     function onResize() {
@@ -230,14 +221,6 @@
   }, [props.languageService]);
 
   useEffect(() => {
-<<<<<<< HEAD
-    // Whenever the active tab changes, run check again.
-    hirRef.current();
-  }, [props.activeTab]);
-
-  useEffect(() => {
-=======
->>>>>>> dde63080
     const theEditor = editor.current;
     if (!theEditor) return;
 
