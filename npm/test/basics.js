--- conflicted
+++ resolved
@@ -69,8 +69,6 @@
   assert(result.result === "Zero");
 });
 
-<<<<<<< HEAD
-=======
 test("one syntax error", async () => {
   const compiler = getCompiler();
 
@@ -101,7 +99,6 @@
   );
 });
 
->>>>>>> dde63080
 test("dump and message output", async () => {
   let code = `namespace Test {
         function Answer() : Int {
@@ -121,15 +118,6 @@
   assert(result.events[1].message == "hello, qsharp");
 });
 
-<<<<<<< HEAD
-test("kata success", async () => {
-  const evtTarget = new QscEventTarget(true);
-  const compiler = getCompiler();
-  const code = `
-namespace Kata {
-  operation ApplyY(q : Qubit) : Unit is Adj + Ctl {
-    Y(q);
-=======
 async function runExerciseSolutionCheck(exercise, solution) {
   const evtTarget = new QscEventTarget(true);
   const compiler = getCompiler();
@@ -151,7 +139,6 @@
     } else {
       errorMsg += "Message = " + error.message + "\n";
     }
->>>>>>> dde63080
   }
 
   return {
@@ -251,8 +238,6 @@
   );
 });
 
-<<<<<<< HEAD
-=======
 test("qubit kata is valid", async () => {
   const kata = await getKata("qubit");
   await validateKata(kata, true, true);
@@ -273,7 +258,6 @@
   await validateKata(kata, true, true);
 });
 
->>>>>>> dde63080
 test("worker 100 shots", async () => {
   let code = `namespace Test {
         function Answer() : Int {
