# This file is automatically @generated by Cargo.
# It is not intended for manual editing.
version = 3

[[package]]
name = "addr2line"
version = "0.21.0"
source = "registry+https://github.com/rust-lang/crates.io-index"
checksum = "8a30b2e23b9e17a9f90641c7ab1549cd9b44f296d3ccbf309d2863cfe398a0cb"
dependencies = [
 "gimli",
]

[[package]]
name = "adler"
version = "1.0.2"
source = "registry+https://github.com/rust-lang/crates.io-index"
checksum = "f26201604c87b1e01bd3d98f8d5d9a8fcbb815e8cedb41ffccbeb4bf593a35fe"

[[package]]
name = "aho-corasick"
version = "1.1.2"
source = "registry+https://github.com/rust-lang/crates.io-index"
checksum = "b2969dcb958b36655471fc61f7e416fa76033bdd4bfed0678d8fee1e2d07a1f0"
dependencies = [
 "memchr",
]

[[package]]
name = "anes"
version = "0.1.6"
source = "registry+https://github.com/rust-lang/crates.io-index"
checksum = "4b46cbb362ab8752921c97e041f5e366ee6297bd428a31275b9fcf1e380f7299"

[[package]]
name = "anstream"
version = "0.6.4"
source = "registry+https://github.com/rust-lang/crates.io-index"
checksum = "2ab91ebe16eb252986481c5b62f6098f3b698a45e34b5b98200cf20dd2484a44"
dependencies = [
 "anstyle",
 "anstyle-parse",
 "anstyle-query",
 "anstyle-wincon",
 "colorchoice",
 "utf8parse",
]

[[package]]
name = "anstyle"
version = "1.0.4"
source = "registry+https://github.com/rust-lang/crates.io-index"
checksum = "7079075b41f533b8c61d2a4d073c4676e1f8b249ff94a393b0595db304e0dd87"

[[package]]
name = "anstyle-parse"
version = "0.2.2"
source = "registry+https://github.com/rust-lang/crates.io-index"
checksum = "317b9a89c1868f5ea6ff1d9539a69f45dffc21ce321ac1fd1160dfa48c8e2140"
dependencies = [
 "utf8parse",
]

[[package]]
name = "anstyle-query"
version = "1.0.0"
source = "registry+https://github.com/rust-lang/crates.io-index"
checksum = "5ca11d4be1bab0c8bc8734a9aa7bf4ee8316d462a08c6ac5052f888fef5b494b"
dependencies = [
 "windows-sys",
]

[[package]]
name = "anstyle-wincon"
version = "3.0.1"
source = "registry+https://github.com/rust-lang/crates.io-index"
checksum = "f0699d10d2f4d628a98ee7b57b289abbc98ff3bad977cb3152709d4bf2330628"
dependencies = [
 "anstyle",
 "windows-sys",
]

[[package]]
name = "arbitrary"
version = "1.3.1"
source = "registry+https://github.com/rust-lang/crates.io-index"
checksum = "a2e1373abdaa212b704512ec2bd8b26bd0b7d5c3f70117411a5d9a451383c859"

[[package]]
name = "autocfg"
version = "1.1.0"
source = "registry+https://github.com/rust-lang/crates.io-index"
checksum = "d468802bab17cbc0cc575e9b053f41e72aa36bfa6b7f55e3529ffa43161b97fa"

[[package]]
name = "backtrace"
version = "0.3.69"
source = "registry+https://github.com/rust-lang/crates.io-index"
checksum = "2089b7e3f35b9dd2d0ed921ead4f6d318c27680d4a5bd167b3ee120edb105837"
dependencies = [
 "addr2line",
 "cc",
 "cfg-if",
 "libc",
 "miniz_oxide",
 "object",
 "rustc-demangle",
]

[[package]]
name = "backtrace-ext"
version = "0.2.1"
source = "registry+https://github.com/rust-lang/crates.io-index"
checksum = "537beee3be4a18fb023b570f80e3ae28003db9167a751266b259926e25539d50"
dependencies = [
 "backtrace",
]

[[package]]
name = "bitflags"
version = "1.3.2"
source = "registry+https://github.com/rust-lang/crates.io-index"
checksum = "bef38d45163c2f1dde094a7dfd33ccf595c92905c8f8f4fdc18d06fb1037718a"

[[package]]
name = "bitflags"
version = "2.4.1"
source = "registry+https://github.com/rust-lang/crates.io-index"
checksum = "327762f6e5a765692301e5bb513e0d9fef63be86bbc14528052b1cd3e6f03e07"

[[package]]
name = "bumpalo"
version = "3.14.0"
source = "registry+https://github.com/rust-lang/crates.io-index"
checksum = "7f30e7476521f6f8af1a1c4c0b8cc94f0bee37d91763d0ca2665f299b6cd8aec"

[[package]]
name = "cast"
version = "0.3.0"
source = "registry+https://github.com/rust-lang/crates.io-index"
checksum = "37b2a672a2cb129a2e41c10b1224bb368f9f37a2b16b612598138befd7b37eb5"

[[package]]
name = "cc"
version = "1.0.83"
source = "registry+https://github.com/rust-lang/crates.io-index"
checksum = "f1174fb0b6ec23863f8b971027804a42614e347eafb0a95bf0b12cdae21fc4d0"
dependencies = [
 "jobserver",
 "libc",
]

[[package]]
name = "cfg-if"
version = "1.0.0"
source = "registry+https://github.com/rust-lang/crates.io-index"
checksum = "baf1de4339761588bc0619e3cbc0120ee582ebb74b53b4efbf79117bd2da40fd"

[[package]]
name = "ciborium"
version = "0.2.1"
source = "registry+https://github.com/rust-lang/crates.io-index"
checksum = "effd91f6c78e5a4ace8a5d3c0b6bfaec9e2baaef55f3efc00e45fb2e477ee926"
dependencies = [
 "ciborium-io",
 "ciborium-ll",
 "serde",
]

[[package]]
name = "ciborium-io"
version = "0.2.1"
source = "registry+https://github.com/rust-lang/crates.io-index"
checksum = "cdf919175532b369853f5d5e20b26b43112613fd6fe7aee757e35f7a44642656"

[[package]]
name = "ciborium-ll"
version = "0.2.1"
source = "registry+https://github.com/rust-lang/crates.io-index"
checksum = "defaa24ecc093c77630e6c15e17c51f5e187bf35ee514f4e2d67baaa96dae22b"
dependencies = [
 "ciborium-io",
 "half",
]

[[package]]
name = "clap"
version = "4.4.6"
source = "registry+https://github.com/rust-lang/crates.io-index"
checksum = "d04704f56c2cde07f43e8e2c154b43f216dc5c92fc98ada720177362f953b956"
dependencies = [
 "clap_builder",
 "clap_derive",
]

[[package]]
name = "clap_builder"
version = "4.4.6"
source = "registry+https://github.com/rust-lang/crates.io-index"
checksum = "0e231faeaca65ebd1ea3c737966bf858971cd38c3849107aa3ea7de90a804e45"
dependencies = [
 "anstream",
 "anstyle",
 "clap_lex",
 "strsim",
]

[[package]]
name = "clap_derive"
version = "4.4.2"
source = "registry+https://github.com/rust-lang/crates.io-index"
checksum = "0862016ff20d69b84ef8247369fabf5c008a7417002411897d40ee1f4532b873"
dependencies = [
 "heck",
 "proc-macro2",
 "quote",
 "syn",
]

[[package]]
name = "clap_lex"
version = "0.5.1"
source = "registry+https://github.com/rust-lang/crates.io-index"
checksum = "cd7cc57abe963c6d3b9d8be5b06ba7c8957a930305ca90304f24ef040aa6f961"

[[package]]
name = "colorchoice"
version = "1.0.0"
source = "registry+https://github.com/rust-lang/crates.io-index"
checksum = "acbf1af155f9b9ef647e42cdc158db4b64a1b61f743629225fde6f3e0be2a7c7"

[[package]]
name = "criterion"
version = "0.5.1"
source = "registry+https://github.com/rust-lang/crates.io-index"
checksum = "f2b12d017a929603d80db1831cd3a24082f8137ce19c69e6447f54f5fc8d692f"
dependencies = [
 "anes",
 "cast",
 "ciborium",
 "clap",
 "criterion-plot",
 "is-terminal",
 "itertools",
 "num-traits",
 "once_cell",
 "oorandom",
 "regex",
 "serde",
 "serde_derive",
 "serde_json",
 "tinytemplate",
 "walkdir",
]

[[package]]
name = "criterion-plot"
version = "0.5.0"
source = "registry+https://github.com/rust-lang/crates.io-index"
checksum = "6b50826342786a51a89e2da3a28f1c32b06e387201bc2d19791f622c673706b1"
dependencies = [
 "cast",
 "itertools",
]

[[package]]
name = "dissimilar"
version = "1.0.7"
source = "registry+https://github.com/rust-lang/crates.io-index"
checksum = "86e3bdc80eee6e16b2b6b0f87fbc98c04bee3455e35174c0de1a125d0688c632"

[[package]]
name = "either"
version = "1.9.0"
source = "registry+https://github.com/rust-lang/crates.io-index"
checksum = "a26ae43d7bcc3b814de94796a5e736d4029efb0ee900c12e2d54c993ad1a1e07"

[[package]]
name = "enum-iterator"
version = "1.4.1"
source = "registry+https://github.com/rust-lang/crates.io-index"
checksum = "7add3873b5dd076766ee79c8e406ad1a472c385476b9e38849f8eec24f1be689"
dependencies = [
 "enum-iterator-derive",
]

[[package]]
name = "enum-iterator-derive"
version = "1.2.1"
source = "registry+https://github.com/rust-lang/crates.io-index"
checksum = "eecf8589574ce9b895052fa12d69af7a233f99e6107f5cb8dd1044f2a17bfdcb"
dependencies = [
 "proc-macro2",
 "quote",
 "syn",
]

[[package]]
name = "env_logger"
version = "0.10.0"
source = "registry+https://github.com/rust-lang/crates.io-index"
checksum = "85cdab6a89accf66733ad5a1693a4dcced6aeff64602b634530dd73c1f3ee9f0"
dependencies = [
 "humantime",
 "is-terminal",
 "log",
 "regex",
 "termcolor",
]

[[package]]
name = "errno"
version = "0.3.5"
source = "registry+https://github.com/rust-lang/crates.io-index"
checksum = "ac3e13f66a2f95e32a39eaa81f6b95d42878ca0e1db0c7543723dfe12557e860"
dependencies = [
 "libc",
 "windows-sys",
]

[[package]]
name = "expect-test"
version = "1.4.1"
source = "registry+https://github.com/rust-lang/crates.io-index"
checksum = "30d9eafeadd538e68fb28016364c9732d78e420b9ff8853fa5e4058861e9f8d3"
dependencies = [
 "dissimilar",
 "once_cell",
]

[[package]]
name = "fuzz"
version = "0.0.0"
dependencies = [
 "libfuzzer-sys",
 "qsc",
]

[[package]]
name = "getrandom"
version = "0.2.10"
source = "registry+https://github.com/rust-lang/crates.io-index"
checksum = "be4136b2a15dd319360be1c07d9933517ccf0be8f16bf62a3bee4f0d618df427"
dependencies = [
 "cfg-if",
 "js-sys",
 "libc",
 "wasi",
 "wasm-bindgen",
]

[[package]]
name = "gimli"
version = "0.28.0"
source = "registry+https://github.com/rust-lang/crates.io-index"
checksum = "6fb8d784f27acf97159b40fc4db5ecd8aa23b9ad5ef69cdd136d3bc80665f0c0"

[[package]]
name = "half"
version = "1.8.2"
source = "registry+https://github.com/rust-lang/crates.io-index"
checksum = "eabb4a44450da02c90444cf74558da904edde8fb4e9035a9a6a4e15445af0bd7"

[[package]]
name = "heck"
version = "0.4.1"
source = "registry+https://github.com/rust-lang/crates.io-index"
checksum = "95505c38b4572b2d910cecb0281560f54b440a19336cbbcb27bf6ce6adc6f5a8"

[[package]]
name = "hermit-abi"
version = "0.3.3"
source = "registry+https://github.com/rust-lang/crates.io-index"
checksum = "d77f7ec81a6d05a3abb01ab6eb7590f6083d08449fe5a1c8b1e620283546ccb7"

[[package]]
name = "humantime"
version = "2.1.0"
source = "registry+https://github.com/rust-lang/crates.io-index"
checksum = "9a3a5bfb195931eeb336b2a7b4d761daec841b97f947d34394601737a7bba5e4"

[[package]]
name = "indenter"
version = "0.3.3"
source = "registry+https://github.com/rust-lang/crates.io-index"
checksum = "ce23b50ad8242c51a442f3ff322d56b02f08852c77e4c0b4d3fd684abc89c683"

[[package]]
name = "indoc"
version = "2.0.4"
source = "registry+https://github.com/rust-lang/crates.io-index"
checksum = "1e186cfbae8084e513daff4240b4797e342f988cecda4fb6c939150f96315fd8"

[[package]]
name = "is-terminal"
version = "0.4.9"
source = "registry+https://github.com/rust-lang/crates.io-index"
checksum = "cb0889898416213fab133e1d33a0e5858a48177452750691bde3666d0fdbaf8b"
dependencies = [
 "hermit-abi",
 "rustix",
 "windows-sys",
]

[[package]]
name = "is_ci"
version = "1.1.1"
source = "registry+https://github.com/rust-lang/crates.io-index"
checksum = "616cde7c720bb2bb5824a224687d8f77bfd38922027f01d825cd7453be5099fb"

[[package]]
name = "itertools"
version = "0.10.5"
source = "registry+https://github.com/rust-lang/crates.io-index"
checksum = "b0fd2260e829bddf4cb6ea802289de2f86d6a7a690192fbe91b3f46e0f2c8473"
dependencies = [
 "either",
]

[[package]]
name = "itoa"
version = "1.0.9"
source = "registry+https://github.com/rust-lang/crates.io-index"
checksum = "af150ab688ff2122fcef229be89cb50dd66af9e01a4ff320cc137eecc9bacc38"

[[package]]
name = "jobserver"
version = "0.1.27"
source = "registry+https://github.com/rust-lang/crates.io-index"
checksum = "8c37f63953c4c63420ed5fd3d6d398c719489b9f872b9fa683262f8edd363c7d"
dependencies = [
 "libc",
]

[[package]]
name = "js-sys"
version = "0.3.64"
source = "registry+https://github.com/rust-lang/crates.io-index"
checksum = "c5f195fe497f702db0f318b07fdd68edb16955aed830df8363d837542f8f935a"
dependencies = [
 "wasm-bindgen",
]

[[package]]
name = "katas"
version = "0.0.0"
dependencies = [
 "indoc",
 "qsc",
]

[[package]]
name = "libc"
version = "0.2.149"
source = "registry+https://github.com/rust-lang/crates.io-index"
checksum = "a08173bc88b7955d1b3145aa561539096c421ac8debde8cbc3612ec635fee29b"

[[package]]
name = "libfuzzer-sys"
version = "0.4.7"
source = "registry+https://github.com/rust-lang/crates.io-index"
checksum = "a96cfd5557eb82f2b83fed4955246c988d331975a002961b07c81584d107e7f7"
dependencies = [
 "arbitrary",
 "cc",
 "once_cell",
]

[[package]]
name = "linux-raw-sys"
version = "0.4.10"
source = "registry+https://github.com/rust-lang/crates.io-index"
checksum = "da2479e8c062e40bf0066ffa0bc823de0a9368974af99c9f6df941d2c231e03f"

[[package]]
name = "lock_api"
version = "0.4.11"
source = "registry+https://github.com/rust-lang/crates.io-index"
checksum = "3c168f8615b12bc01f9c17e2eb0cc07dcae1940121185446edc3744920e8ef45"
dependencies = [
 "autocfg",
 "scopeguard",
]

[[package]]
name = "log"
version = "0.4.20"
source = "registry+https://github.com/rust-lang/crates.io-index"
checksum = "b5e6163cb8c49088c2c36f57875e58ccd8c87c7427f7fbd50ea6710b2f3f2e8f"

[[package]]
name = "matrixmultiply"
version = "0.3.8"
source = "registry+https://github.com/rust-lang/crates.io-index"
checksum = "7574c1cf36da4798ab73da5b215bbf444f50718207754cb522201d78d1cd0ff2"
dependencies = [
 "autocfg",
 "rawpointer",
]

[[package]]
name = "memchr"
version = "2.6.4"
source = "registry+https://github.com/rust-lang/crates.io-index"
checksum = "f665ee40bc4a3c5590afb1e9677db74a508659dfd71e126420da8274909a0167"

[[package]]
name = "memoffset"
version = "0.9.0"
source = "registry+https://github.com/rust-lang/crates.io-index"
checksum = "5a634b1c61a95585bd15607c6ab0c4e5b226e695ff2800ba0cdccddf208c406c"
dependencies = [
 "autocfg",
]

[[package]]
name = "miette"
version = "5.10.0"
source = "registry+https://github.com/rust-lang/crates.io-index"
checksum = "59bb584eaeeab6bd0226ccf3509a69d7936d148cf3d036ad350abe35e8c6856e"
dependencies = [
 "backtrace",
 "backtrace-ext",
 "is-terminal",
 "miette-derive",
 "once_cell",
 "owo-colors",
 "supports-color",
 "supports-hyperlinks",
 "supports-unicode",
 "terminal_size",
 "textwrap",
 "thiserror",
 "unicode-width",
]

[[package]]
name = "miette-derive"
version = "5.10.0"
source = "registry+https://github.com/rust-lang/crates.io-index"
checksum = "49e7bc1560b95a3c4a25d03de42fe76ca718ab92d1a22a55b9b4cf67b3ae635c"
dependencies = [
 "proc-macro2",
 "quote",
 "syn",
]

[[package]]
name = "miniz_oxide"
version = "0.7.1"
source = "registry+https://github.com/rust-lang/crates.io-index"
checksum = "e7810e0be55b428ada41041c41f32c9f1a42817901b4ccf45fa3d4b6561e74c7"
dependencies = [
 "adler",
]

[[package]]
name = "ndarray"
version = "0.15.6"
source = "registry+https://github.com/rust-lang/crates.io-index"
checksum = "adb12d4e967ec485a5f71c6311fe28158e9d6f4bc4a447b474184d0f91a8fa32"
dependencies = [
 "matrixmultiply",
 "num-complex",
 "num-integer",
 "num-traits",
 "rawpointer",
]

[[package]]
name = "num-bigint"
version = "0.4.4"
source = "registry+https://github.com/rust-lang/crates.io-index"
checksum = "608e7659b5c3d7cba262d894801b9ec9d00de989e8a82bd4bef91d08da45cdc0"
dependencies = [
 "autocfg",
 "num-integer",
 "num-traits",
]

[[package]]
name = "num-complex"
version = "0.4.4"
source = "registry+https://github.com/rust-lang/crates.io-index"
checksum = "1ba157ca0885411de85d6ca030ba7e2a83a28636056c7c699b07c8b6f7383214"
dependencies = [
 "num-traits",
]

[[package]]
name = "num-integer"
version = "0.1.45"
source = "registry+https://github.com/rust-lang/crates.io-index"
checksum = "225d3389fb3509a24c93f5c29eb6bde2586b98d9f016636dff58d7c6f7569cd9"
dependencies = [
 "autocfg",
 "num-traits",
]

[[package]]
name = "num-traits"
version = "0.2.17"
source = "registry+https://github.com/rust-lang/crates.io-index"
checksum = "39e3200413f237f41ab11ad6d161bc7239c84dcb631773ccd7de3dfe4b5c267c"
dependencies = [
 "autocfg",
]

[[package]]
name = "object"
version = "0.32.1"
source = "registry+https://github.com/rust-lang/crates.io-index"
checksum = "9cf5f9dd3933bd50a9e1f149ec995f39ae2c496d31fd772c1fd45ebc27e902b0"
dependencies = [
 "memchr",
]

[[package]]
name = "once_cell"
version = "1.18.0"
source = "registry+https://github.com/rust-lang/crates.io-index"
checksum = "dd8b5dd2ae5ed71462c540258bedcb51965123ad7e7ccf4b9a8cafaa4a63576d"

[[package]]
name = "oorandom"
version = "11.1.3"
source = "registry+https://github.com/rust-lang/crates.io-index"
checksum = "0ab1bc2a289d34bd04a330323ac98a1b4bc82c9d9fcb1e66b63caa84da26b575"

[[package]]
name = "owo-colors"
version = "3.5.0"
source = "registry+https://github.com/rust-lang/crates.io-index"
checksum = "c1b04fb49957986fdce4d6ee7a65027d55d4b6d2265e5848bbb507b58ccfdb6f"

[[package]]
name = "parking_lot"
version = "0.12.1"
source = "registry+https://github.com/rust-lang/crates.io-index"
checksum = "3742b2c103b9f06bc9fff0a37ff4912935851bee6d36f3c02bcc755bcfec228f"
dependencies = [
 "lock_api",
 "parking_lot_core",
]

[[package]]
name = "parking_lot_core"
version = "0.9.9"
source = "registry+https://github.com/rust-lang/crates.io-index"
checksum = "4c42a9226546d68acdd9c0a280d17ce19bfe27a46bf68784e4066115788d008e"
dependencies = [
 "cfg-if",
 "libc",
 "redox_syscall",
 "smallvec",
 "windows-targets",
]

[[package]]
name = "ppv-lite86"
version = "0.2.17"
source = "registry+https://github.com/rust-lang/crates.io-index"
checksum = "5b40af805b3121feab8a3c29f04d8ad262fa8e0561883e7653e024ae4479e6de"

[[package]]
name = "proc-macro2"
version = "1.0.69"
source = "registry+https://github.com/rust-lang/crates.io-index"
checksum = "134c189feb4956b20f6f547d2cf727d4c0fe06722b20a0eec87ed445a97f92da"
dependencies = [
 "unicode-ident",
]

[[package]]
name = "pyo3"
version = "0.20.0"
source = "registry+https://github.com/rust-lang/crates.io-index"
checksum = "04e8453b658fe480c3e70c8ed4e3d3ec33eb74988bd186561b0cc66b85c3bc4b"
dependencies = [
 "cfg-if",
 "indoc",
 "libc",
 "memoffset",
 "parking_lot",
 "pyo3-build-config",
 "pyo3-ffi",
 "pyo3-macros",
 "unindent",
]

[[package]]
name = "pyo3-build-config"
version = "0.20.0"
source = "registry+https://github.com/rust-lang/crates.io-index"
checksum = "a96fe70b176a89cff78f2fa7b3c930081e163d5379b4dcdf993e3ae29ca662e5"
dependencies = [
 "once_cell",
 "python3-dll-a",
 "target-lexicon",
]

[[package]]
name = "pyo3-ffi"
version = "0.20.0"
source = "registry+https://github.com/rust-lang/crates.io-index"
checksum = "214929900fd25e6604661ed9cf349727c8920d47deff196c4e28165a6ef2a96b"
dependencies = [
 "libc",
 "pyo3-build-config",
]

[[package]]
name = "pyo3-macros"
version = "0.20.0"
source = "registry+https://github.com/rust-lang/crates.io-index"
checksum = "dac53072f717aa1bfa4db832b39de8c875b7c7af4f4a6fe93cdbf9264cf8383b"
dependencies = [
 "proc-macro2",
 "pyo3-macros-backend",
 "quote",
 "syn",
]

[[package]]
name = "pyo3-macros-backend"
version = "0.20.0"
source = "registry+https://github.com/rust-lang/crates.io-index"
checksum = "7774b5a8282bd4f25f803b1f0d945120be959a36c72e08e7cd031c792fdfd424"
dependencies = [
 "heck",
 "proc-macro2",
 "quote",
 "syn",
]

[[package]]
name = "python3-dll-a"
version = "0.2.9"
source = "registry+https://github.com/rust-lang/crates.io-index"
checksum = "d5f07cd4412be8fa09a721d40007c483981bbe072cd6a21f2e83e04ec8f8343f"
dependencies = [
 "cc",
]

[[package]]
name = "qsc"
version = "0.0.0"
dependencies = [
 "clap",
 "criterion",
 "env_logger",
 "expect-test",
 "indoc",
 "log",
 "miette",
 "num-bigint",
 "num-complex",
 "qsc_ast",
 "qsc_codegen",
 "qsc_data_structures",
 "qsc_eval",
 "qsc_fir",
 "qsc_frontend",
 "qsc_hir",
 "qsc_passes",
<<<<<<< HEAD
 "qsc_runtime_capabilities",
=======
 "qsc_project",
 "rustc-hash",
>>>>>>> 137b3f06
 "thiserror",
]

[[package]]
name = "qsc_ast"
version = "0.0.0"
dependencies = [
 "indenter",
 "miette",
 "num-bigint",
 "qsc_data_structures",
]

[[package]]
name = "qsc_codegen"
version = "0.0.0"
dependencies = [
 "expect-test",
 "indoc",
 "num-bigint",
 "num-complex",
 "qsc_data_structures",
 "qsc_eval",
 "qsc_fir",
 "qsc_frontend",
 "qsc_hir",
 "qsc_passes",
 "quantum-sparse-sim",
]

[[package]]
name = "qsc_data_structures"
version = "0.0.0"
dependencies = [
 "miette",
]

[[package]]
name = "qsc_eval"
version = "0.0.0"
dependencies = [
 "expect-test",
 "indoc",
 "miette",
 "num-bigint",
 "num-complex",
 "qsc_data_structures",
 "qsc_fir",
 "qsc_frontend",
 "qsc_hir",
 "qsc_passes",
 "quantum-sparse-sim",
 "rand",
 "rustc-hash",
 "thiserror",
]

[[package]]
name = "qsc_fir"
version = "0.0.0"
dependencies = [
 "indenter",
 "num-bigint",
 "qsc_data_structures",
 "rustc-hash",
]

[[package]]
name = "qsc_frontend"
version = "0.0.0"
dependencies = [
 "enum-iterator",
 "expect-test",
 "indoc",
 "miette",
 "num-bigint",
 "num-traits",
 "qsc_ast",
 "qsc_data_structures",
 "qsc_hir",
 "qsc_parse",
 "rustc-hash",
 "thiserror",
]

[[package]]
name = "qsc_hir"
version = "0.0.0"
dependencies = [
 "indenter",
 "num-bigint",
 "qsc_data_structures",
 "rustc-hash",
]

[[package]]
name = "qsc_parse"
version = "0.0.0"
dependencies = [
 "enum-iterator",
 "expect-test",
 "miette",
 "num-bigint",
 "num-traits",
 "qsc_ast",
 "qsc_data_structures",
 "thiserror",
]

[[package]]
name = "qsc_passes"
version = "0.0.0"
dependencies = [
 "expect-test",
 "indoc",
 "miette",
 "qsc_data_structures",
 "qsc_frontend",
 "qsc_hir",
 "rustc-hash",
 "thiserror",
]

[[package]]
name = "qsc_project"
version = "0.0.0"
dependencies = [
 "expect-test",
 "miette",
 "qsc_project",
 "regex-lite",
 "serde",
 "serde_json",
 "thiserror",
]

[[package]]
name = "qsc_runtime_capabilities"
version = "0.0.0"
dependencies = [
 "indenter",
 "qsc_data_structures",
 "qsc_fir",
]

[[package]]
name = "qsc_wasm"
version = "0.0.0"
dependencies = [
 "expect-test",
 "getrandom",
 "indoc",
 "js-sys",
 "katas",
 "log",
 "miette",
 "num-bigint",
 "num-complex",
 "qsc",
 "qsc_codegen",
 "qsls",
 "serde",
 "serde-wasm-bindgen",
 "serde_json",
 "wasm-bindgen",
]

[[package]]
name = "qsharp"
version = "0.0.0"
dependencies = [
 "miette",
 "num-bigint",
 "num-complex",
 "pyo3",
 "qsc",
]

[[package]]
name = "qsls"
version = "0.0.0"
dependencies = [
 "enum-iterator",
 "expect-test",
 "indoc",
 "log",
 "miette",
 "qsc",
 "regex-lite",
 "rustc-hash",
]

[[package]]
name = "quantum-sparse-sim"
version = "0.5.0"
source = "git+https://github.com/qir-alliance/qir-runner?rev=f000e0066f56338595be37092cd0498f72ab10a2#f000e0066f56338595be37092cd0498f72ab10a2"
dependencies = [
 "ndarray",
 "num-bigint",
 "num-complex",
 "num-traits",
 "rand",
 "rustc-hash",
]

[[package]]
name = "quote"
version = "1.0.33"
source = "registry+https://github.com/rust-lang/crates.io-index"
checksum = "5267fca4496028628a95160fc423a33e8b2e6af8a5302579e322e4b520293cae"
dependencies = [
 "proc-macro2",
]

[[package]]
name = "rand"
version = "0.8.5"
source = "registry+https://github.com/rust-lang/crates.io-index"
checksum = "34af8d1a0e25924bc5b7c43c079c942339d8f0a8b57c39049bef581b46327404"
dependencies = [
 "libc",
 "rand_chacha",
 "rand_core",
]

[[package]]
name = "rand_chacha"
version = "0.3.1"
source = "registry+https://github.com/rust-lang/crates.io-index"
checksum = "e6c10a63a0fa32252be49d21e7709d4d4baf8d231c2dbce1eaa8141b9b127d88"
dependencies = [
 "ppv-lite86",
 "rand_core",
]

[[package]]
name = "rand_core"
version = "0.6.4"
source = "registry+https://github.com/rust-lang/crates.io-index"
checksum = "ec0be4795e2f6a28069bec0b5ff3e2ac9bafc99e6a9a7dc3547996c5c816922c"
dependencies = [
 "getrandom",
]

[[package]]
name = "rawpointer"
version = "0.2.1"
source = "registry+https://github.com/rust-lang/crates.io-index"
checksum = "60a357793950651c4ed0f3f52338f53b2f809f32d83a07f72909fa13e4c6c1e3"

[[package]]
name = "redox_syscall"
version = "0.4.1"
source = "registry+https://github.com/rust-lang/crates.io-index"
checksum = "4722d768eff46b75989dd134e5c353f0d6296e5aaa3132e776cbdb56be7731aa"
dependencies = [
 "bitflags 1.3.2",
]

[[package]]
name = "regex"
version = "1.10.2"
source = "registry+https://github.com/rust-lang/crates.io-index"
checksum = "380b951a9c5e80ddfd6136919eef32310721aa4aacd4889a8d39124b026ab343"
dependencies = [
 "aho-corasick",
 "memchr",
 "regex-automata",
 "regex-syntax",
]

[[package]]
name = "regex-automata"
version = "0.4.3"
source = "registry+https://github.com/rust-lang/crates.io-index"
checksum = "5f804c7828047e88b2d32e2d7fe5a105da8ee3264f01902f796c8e067dc2483f"
dependencies = [
 "aho-corasick",
 "memchr",
 "regex-syntax",
]

[[package]]
name = "regex-lite"
version = "0.1.5"
source = "registry+https://github.com/rust-lang/crates.io-index"
checksum = "30b661b2f27137bdbc16f00eda72866a92bb28af1753ffbd56744fb6e2e9cd8e"

[[package]]
name = "regex-syntax"
version = "0.8.2"
source = "registry+https://github.com/rust-lang/crates.io-index"
checksum = "c08c74e62047bb2de4ff487b251e4a92e24f48745648451635cec7d591162d9f"

[[package]]
name = "rustc-demangle"
version = "0.1.23"
source = "registry+https://github.com/rust-lang/crates.io-index"
checksum = "d626bb9dae77e28219937af045c257c28bfd3f69333c512553507f5f9798cb76"

[[package]]
name = "rustc-hash"
version = "1.1.0"
source = "registry+https://github.com/rust-lang/crates.io-index"
checksum = "08d43f7aa6b08d49f382cde6a7982047c3426db949b1424bc4b7ec9ae12c6ce2"

[[package]]
name = "rustix"
version = "0.38.20"
source = "registry+https://github.com/rust-lang/crates.io-index"
checksum = "67ce50cb2e16c2903e30d1cbccfd8387a74b9d4c938b6a4c5ec6cc7556f7a8a0"
dependencies = [
 "bitflags 2.4.1",
 "errno",
 "libc",
 "linux-raw-sys",
 "windows-sys",
]

[[package]]
name = "ryu"
version = "1.0.15"
source = "registry+https://github.com/rust-lang/crates.io-index"
checksum = "1ad4cc8da4ef723ed60bced201181d83791ad433213d8c24efffda1eec85d741"

[[package]]
name = "same-file"
version = "1.0.6"
source = "registry+https://github.com/rust-lang/crates.io-index"
checksum = "93fc1dc3aaa9bfed95e02e6eadabb4baf7e3078b0bd1b4d7b6b0b68378900502"
dependencies = [
 "winapi-util",
]

[[package]]
name = "scopeguard"
version = "1.2.0"
source = "registry+https://github.com/rust-lang/crates.io-index"
checksum = "94143f37725109f92c262ed2cf5e59bce7498c01bcc1502d7b9afe439a4e9f49"

[[package]]
name = "serde"
version = "1.0.189"
source = "registry+https://github.com/rust-lang/crates.io-index"
checksum = "8e422a44e74ad4001bdc8eede9a4570ab52f71190e9c076d14369f38b9200537"
dependencies = [
 "serde_derive",
]

[[package]]
name = "serde-wasm-bindgen"
version = "0.6.0"
source = "registry+https://github.com/rust-lang/crates.io-index"
checksum = "30c9933e5689bd420dc6c87b7a1835701810cbc10cd86a26e4da45b73e6b1d78"
dependencies = [
 "js-sys",
 "serde",
 "wasm-bindgen",
]

[[package]]
name = "serde_derive"
version = "1.0.189"
source = "registry+https://github.com/rust-lang/crates.io-index"
checksum = "1e48d1f918009ce3145511378cf68d613e3b3d9137d67272562080d68a2b32d5"
dependencies = [
 "proc-macro2",
 "quote",
 "syn",
]

[[package]]
name = "serde_json"
version = "1.0.107"
source = "registry+https://github.com/rust-lang/crates.io-index"
checksum = "6b420ce6e3d8bd882e9b243c6eed35dbc9a6110c9769e74b584e0d68d1f20c65"
dependencies = [
 "itoa",
 "ryu",
 "serde",
]

[[package]]
name = "smallvec"
version = "1.11.1"
source = "registry+https://github.com/rust-lang/crates.io-index"
checksum = "942b4a808e05215192e39f4ab80813e599068285906cc91aa64f923db842bd5a"

[[package]]
name = "smawk"
version = "0.3.2"
source = "registry+https://github.com/rust-lang/crates.io-index"
checksum = "b7c388c1b5e93756d0c740965c41e8822f866621d41acbdf6336a6a168f8840c"

[[package]]
name = "stdlib_tests"
version = "0.0.0"
dependencies = [
 "indoc",
 "num-bigint",
 "qsc",
]

[[package]]
name = "strsim"
version = "0.10.0"
source = "registry+https://github.com/rust-lang/crates.io-index"
checksum = "73473c0e59e6d5812c5dfe2a064a6444949f089e20eec9a2e5506596494e4623"

[[package]]
name = "supports-color"
version = "2.1.0"
source = "registry+https://github.com/rust-lang/crates.io-index"
checksum = "d6398cde53adc3c4557306a96ce67b302968513830a77a95b2b17305d9719a89"
dependencies = [
 "is-terminal",
 "is_ci",
]

[[package]]
name = "supports-hyperlinks"
version = "2.1.0"
source = "registry+https://github.com/rust-lang/crates.io-index"
checksum = "f84231692eb0d4d41e4cdd0cabfdd2e6cd9e255e65f80c9aa7c98dd502b4233d"
dependencies = [
 "is-terminal",
]

[[package]]
name = "supports-unicode"
version = "2.0.0"
source = "registry+https://github.com/rust-lang/crates.io-index"
checksum = "4b6c2cb240ab5dd21ed4906895ee23fe5a48acdbd15a3ce388e7b62a9b66baf7"
dependencies = [
 "is-terminal",
]

[[package]]
name = "syn"
version = "2.0.38"
source = "registry+https://github.com/rust-lang/crates.io-index"
checksum = "e96b79aaa137db8f61e26363a0c9b47d8b4ec75da28b7d1d614c2303e232408b"
dependencies = [
 "proc-macro2",
 "quote",
 "unicode-ident",
]

[[package]]
name = "target-lexicon"
version = "0.12.12"
source = "registry+https://github.com/rust-lang/crates.io-index"
checksum = "14c39fd04924ca3a864207c66fc2cd7d22d7c016007f9ce846cbb9326331930a"

[[package]]
name = "termcolor"
version = "1.3.0"
source = "registry+https://github.com/rust-lang/crates.io-index"
checksum = "6093bad37da69aab9d123a8091e4be0aa4a03e4d601ec641c327398315f62b64"
dependencies = [
 "winapi-util",
]

[[package]]
name = "terminal_size"
version = "0.1.17"
source = "registry+https://github.com/rust-lang/crates.io-index"
checksum = "633c1a546cee861a1a6d0dc69ebeca693bf4296661ba7852b9d21d159e0506df"
dependencies = [
 "libc",
 "winapi",
]

[[package]]
name = "textwrap"
version = "0.15.2"
source = "registry+https://github.com/rust-lang/crates.io-index"
checksum = "b7b3e525a49ec206798b40326a44121291b530c963cfb01018f63e135bac543d"
dependencies = [
 "smawk",
 "unicode-linebreak",
 "unicode-width",
]

[[package]]
name = "thiserror"
version = "1.0.49"
source = "registry+https://github.com/rust-lang/crates.io-index"
checksum = "1177e8c6d7ede7afde3585fd2513e611227efd6481bd78d2e82ba1ce16557ed4"
dependencies = [
 "thiserror-impl",
]

[[package]]
name = "thiserror-impl"
version = "1.0.49"
source = "registry+https://github.com/rust-lang/crates.io-index"
checksum = "10712f02019e9288794769fba95cd6847df9874d49d871d062172f9dd41bc4cc"
dependencies = [
 "proc-macro2",
 "quote",
 "syn",
]

[[package]]
name = "tinytemplate"
version = "1.2.1"
source = "registry+https://github.com/rust-lang/crates.io-index"
checksum = "be4d6b5f19ff7664e8c98d03e2139cb510db9b0a60b55f8e8709b689d939b6bc"
dependencies = [
 "serde",
 "serde_json",
]

[[package]]
name = "unicode-ident"
version = "1.0.12"
source = "registry+https://github.com/rust-lang/crates.io-index"
checksum = "3354b9ac3fae1ff6755cb6db53683adb661634f67557942dea4facebec0fee4b"

[[package]]
name = "unicode-linebreak"
version = "0.1.5"
source = "registry+https://github.com/rust-lang/crates.io-index"
checksum = "3b09c83c3c29d37506a3e260c08c03743a6bb66a9cd432c6934ab501a190571f"

[[package]]
name = "unicode-width"
version = "0.1.11"
source = "registry+https://github.com/rust-lang/crates.io-index"
checksum = "e51733f11c9c4f72aa0c160008246859e340b00807569a0da0e7a1079b27ba85"

[[package]]
name = "unindent"
version = "0.2.3"
source = "registry+https://github.com/rust-lang/crates.io-index"
checksum = "c7de7d73e1754487cb58364ee906a499937a0dfabd86bcb980fa99ec8c8fa2ce"

[[package]]
name = "utf8parse"
version = "0.2.1"
source = "registry+https://github.com/rust-lang/crates.io-index"
checksum = "711b9620af191e0cdc7468a8d14e709c3dcdb115b36f838e601583af800a370a"

[[package]]
name = "walkdir"
version = "2.4.0"
source = "registry+https://github.com/rust-lang/crates.io-index"
checksum = "d71d857dc86794ca4c280d616f7da00d2dbfd8cd788846559a6813e6aa4b54ee"
dependencies = [
 "same-file",
 "winapi-util",
]

[[package]]
name = "wasi"
version = "0.11.0+wasi-snapshot-preview1"
source = "registry+https://github.com/rust-lang/crates.io-index"
checksum = "9c8d87e72b64a3b4db28d11ce29237c246188f4f51057d65a7eab63b7987e423"

[[package]]
name = "wasm-bindgen"
version = "0.2.87"
source = "registry+https://github.com/rust-lang/crates.io-index"
checksum = "7706a72ab36d8cb1f80ffbf0e071533974a60d0a308d01a5d0375bf60499a342"
dependencies = [
 "cfg-if",
 "wasm-bindgen-macro",
]

[[package]]
name = "wasm-bindgen-backend"
version = "0.2.87"
source = "registry+https://github.com/rust-lang/crates.io-index"
checksum = "5ef2b6d3c510e9625e5fe6f509ab07d66a760f0885d858736483c32ed7809abd"
dependencies = [
 "bumpalo",
 "log",
 "once_cell",
 "proc-macro2",
 "quote",
 "syn",
 "wasm-bindgen-shared",
]

[[package]]
name = "wasm-bindgen-macro"
version = "0.2.87"
source = "registry+https://github.com/rust-lang/crates.io-index"
checksum = "dee495e55982a3bd48105a7b947fd2a9b4a8ae3010041b9e0faab3f9cd028f1d"
dependencies = [
 "quote",
 "wasm-bindgen-macro-support",
]

[[package]]
name = "wasm-bindgen-macro-support"
version = "0.2.87"
source = "registry+https://github.com/rust-lang/crates.io-index"
checksum = "54681b18a46765f095758388f2d0cf16eb8d4169b639ab575a8f5693af210c7b"
dependencies = [
 "proc-macro2",
 "quote",
 "syn",
 "wasm-bindgen-backend",
 "wasm-bindgen-shared",
]

[[package]]
name = "wasm-bindgen-shared"
version = "0.2.87"
source = "registry+https://github.com/rust-lang/crates.io-index"
checksum = "ca6ad05a4870b2bf5fe995117d3728437bd27d7cd5f06f13c17443ef369775a1"

[[package]]
name = "winapi"
version = "0.3.9"
source = "registry+https://github.com/rust-lang/crates.io-index"
checksum = "5c839a674fcd7a98952e593242ea400abe93992746761e38641405d28b00f419"
dependencies = [
 "winapi-i686-pc-windows-gnu",
 "winapi-x86_64-pc-windows-gnu",
]

[[package]]
name = "winapi-i686-pc-windows-gnu"
version = "0.4.0"
source = "registry+https://github.com/rust-lang/crates.io-index"
checksum = "ac3b87c63620426dd9b991e5ce0329eff545bccbbb34f3be09ff6fb6ab51b7b6"

[[package]]
name = "winapi-util"
version = "0.1.6"
source = "registry+https://github.com/rust-lang/crates.io-index"
checksum = "f29e6f9198ba0d26b4c9f07dbe6f9ed633e1f3d5b8b414090084349e46a52596"
dependencies = [
 "winapi",
]

[[package]]
name = "winapi-x86_64-pc-windows-gnu"
version = "0.4.0"
source = "registry+https://github.com/rust-lang/crates.io-index"
checksum = "712e227841d057c1ee1cd2fb22fa7e5a5461ae8e48fa2ca79ec42cfc1931183f"

[[package]]
name = "windows-sys"
version = "0.48.0"
source = "registry+https://github.com/rust-lang/crates.io-index"
checksum = "677d2418bec65e3338edb076e806bc1ec15693c5d0104683f2efe857f61056a9"
dependencies = [
 "windows-targets",
]

[[package]]
name = "windows-targets"
version = "0.48.5"
source = "registry+https://github.com/rust-lang/crates.io-index"
checksum = "9a2fa6e2155d7247be68c096456083145c183cbbbc2764150dda45a87197940c"
dependencies = [
 "windows_aarch64_gnullvm",
 "windows_aarch64_msvc",
 "windows_i686_gnu",
 "windows_i686_msvc",
 "windows_x86_64_gnu",
 "windows_x86_64_gnullvm",
 "windows_x86_64_msvc",
]

[[package]]
name = "windows_aarch64_gnullvm"
version = "0.48.5"
source = "registry+https://github.com/rust-lang/crates.io-index"
checksum = "2b38e32f0abccf9987a4e3079dfb67dcd799fb61361e53e2882c3cbaf0d905d8"

[[package]]
name = "windows_aarch64_msvc"
version = "0.48.5"
source = "registry+https://github.com/rust-lang/crates.io-index"
checksum = "dc35310971f3b2dbbf3f0690a219f40e2d9afcf64f9ab7cc1be722937c26b4bc"

[[package]]
name = "windows_i686_gnu"
version = "0.48.5"
source = "registry+https://github.com/rust-lang/crates.io-index"
checksum = "a75915e7def60c94dcef72200b9a8e58e5091744960da64ec734a6c6e9b3743e"

[[package]]
name = "windows_i686_msvc"
version = "0.48.5"
source = "registry+https://github.com/rust-lang/crates.io-index"
checksum = "8f55c233f70c4b27f66c523580f78f1004e8b5a8b659e05a4eb49d4166cca406"

[[package]]
name = "windows_x86_64_gnu"
version = "0.48.5"
source = "registry+https://github.com/rust-lang/crates.io-index"
checksum = "53d40abd2583d23e4718fddf1ebec84dbff8381c07cae67ff7768bbf19c6718e"

[[package]]
name = "windows_x86_64_gnullvm"
version = "0.48.5"
source = "registry+https://github.com/rust-lang/crates.io-index"
checksum = "0b7b52767868a23d5bab768e390dc5f5c55825b6d30b86c844ff2dc7414044cc"

[[package]]
name = "windows_x86_64_msvc"
version = "0.48.5"
source = "registry+https://github.com/rust-lang/crates.io-index"
checksum = "ed94fce61571a4006852b7389a063ab983c02eb1bb37b47f8272ce92d06d9538"<|MERGE_RESOLUTION|>--- conflicted
+++ resolved
@@ -763,12 +763,9 @@
  "qsc_frontend",
  "qsc_hir",
  "qsc_passes",
-<<<<<<< HEAD
+ "qsc_project",
  "qsc_runtime_capabilities",
-=======
- "qsc_project",
  "rustc-hash",
->>>>>>> 137b3f06
  "thiserror",
 ]
 
