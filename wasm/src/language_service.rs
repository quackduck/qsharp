--- conflicted
+++ resolved
@@ -61,12 +61,7 @@
                         qsls::completion::CompletionItemKind::Function => "function",
                         qsls::completion::CompletionItemKind::Interface => "interface",
                         qsls::completion::CompletionItemKind::Keyword => "keyword",
-<<<<<<< HEAD
-                        qsls::completion::CompletionItemKind::Issue => "issue",
-                        qsls::completion::CompletionItemKind::Interface => "interface",
-=======
                         qsls::completion::CompletionItemKind::Module => "module",
->>>>>>> dde63080
                     })
                     .to_string(),
                     sortText: i.sort_text,
@@ -112,13 +107,9 @@
 export interface ICompletionList {
     items: Array<{
         label: string;
-<<<<<<< HEAD
-        kind: "function" | "module" | "keyword" | "issue" | "interface";
-=======
         kind: "function" | "interface" | "keyword" | "module";
         sortText?: string;
         detail?: string;
->>>>>>> dde63080
     }>
 }
 "#;
