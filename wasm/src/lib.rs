// Copyright (c) Microsoft Corporation.
// Licensed under the MIT License.

use crate::language_service::VSDiagnostic;
use katas::verify_exercise;
use num_bigint::BigUint;
use num_complex::Complex64;
use qsc::{
    compile,
    hir::PackageId,
    interpret::{
        output::{self, Receiver},
        stateless,
    },
    PackageStore, SourceMap,
};
use serde_json::json;
use std::fmt::Write;
use wasm_bindgen::prelude::*;

mod language_service;

#[wasm_bindgen]
pub fn git_hash() -> JsValue {
    JsValue::from_str(env!("QSHARP_GIT_HASH"))
}

<<<<<<< HEAD
=======
// There is no easy way to serialize the result with serde_wasm_bindgen and get
// good TypeScript typing. Here we manually specify the type that the follow
// method will return. At the call-site in the TypeScript, the response should be
// cast to this type. (e.g., var result = get_completions() as ICompletionList).
// It does mean this type decl must be kept up to date with any structural changes.
#[wasm_bindgen(typescript_custom_section)]
const ICompletionList: &'static str = r#"
export interface ICompletionList {
    items: Array<{
        label: string;
        kind: number;
    }>
}
"#;

#[wasm_bindgen]
pub fn get_completions() -> Result<JsValue, JsValue> {
    let res = CompletionList {
        items: vec![
            CompletionItem {
                label: "CCNOT".to_string(),
                kind: CompletionKind::Method as i32,
            },
            CompletionItem {
                label: "CNOT".to_string(),
                kind: CompletionKind::Method as i32,
            },
            CompletionItem {
                label: "CZ".to_string(),
                kind: CompletionKind::Method as i32,
            },
            CompletionItem {
                label: "X".to_string(),
                kind: CompletionKind::Method as i32,
            },
            CompletionItem {
                label: "Y".to_string(),
                kind: CompletionKind::Method as i32,
            },
            CompletionItem {
                label: "Z".to_string(),
                kind: CompletionKind::Method as i32,
            },
            CompletionItem {
                label: "H".to_string(),
                kind: CompletionKind::Method as i32,
            },
            CompletionItem {
                label: "S".to_string(),
                kind: CompletionKind::Method as i32,
            },
            CompletionItem {
                label: "T".to_string(),
                kind: CompletionKind::Method as i32,
            },
            CompletionItem {
                label: "M".to_string(),
                kind: CompletionKind::Method as i32,
            },
            CompletionItem {
                label: "CheckZero".to_string(),
                kind: CompletionKind::Method as i32,
            },
            CompletionItem {
                label: "DumpMachine".to_string(),
                kind: CompletionKind::Method as i32,
            },
            CompletionItem {
                label: "Equal".to_string(),
                kind: CompletionKind::Method as i32,
            },
            CompletionItem {
                label: "Qubit".to_string(),
                kind: CompletionKind::Method as i32,
            },
            CompletionItem {
                label: "Reset".to_string(),
                kind: CompletionKind::Method as i32,
            },
            CompletionItem {
                label: "@EntryPoint".to_string(),
                kind: CompletionKind::Keyword as i32,
            },
            CompletionItem {
                label: "Adjoint".to_string(),
                kind: CompletionKind::Keyword as i32,
            },
            CompletionItem {
                label: "Controlled".to_string(),
                kind: CompletionKind::Keyword as i32,
            },
            CompletionItem {
                label: "Int".to_string(),
                kind: CompletionKind::Keyword as i32,
            },
            CompletionItem {
                label: "if".to_string(),
                kind: CompletionKind::Keyword as i32,
            },
            CompletionItem {
                label: "else".to_string(),
                kind: CompletionKind::Keyword as i32,
            },
            CompletionItem {
                label: "namespace".to_string(),
                kind: CompletionKind::Keyword as i32,
            },
            CompletionItem {
                label: "open".to_string(),
                kind: CompletionKind::Keyword as i32,
            },
            CompletionItem {
                label: "operation".to_string(),
                kind: CompletionKind::Keyword as i32,
            },
            CompletionItem {
                label: "return".to_string(),
                kind: CompletionKind::Keyword as i32,
            },
            CompletionItem {
                label: "use".to_string(),
                kind: CompletionKind::Keyword as i32,
            },
            CompletionItem {
                label: "Unit".to_string(),
                kind: CompletionKind::Keyword as i32,
            },
        ],
    };
    Ok(serde_wasm_bindgen::to_value(&res)?)
}

#[wasm_bindgen(typescript_custom_section)]
const IDiagnostic: &'static str = r#"
export interface IDiagnostic {
    start_pos: number;
    end_pos: number;
    message: string;
    severity: "error" | "warning" | "info"
    code?: {
        value: string;
        target: string;
    }
}
"#;

#[derive(Debug, Serialize, Deserialize)]
pub struct VSDiagnosticCode {
    value: String,
    target: String,
}

#[derive(Debug, Serialize, Deserialize)]
pub struct VSDiagnostic {
    pub start_pos: usize,
    pub end_pos: usize,
    pub message: String,
    pub severity: String,
    #[serde(skip_serializing_if = "Option::is_none")]
    pub code: Option<VSDiagnosticCode>,
}

>>>>>>> 204d93b2
impl VSDiagnostic {
    pub fn json(&self) -> serde_json::Value {
        serde_json::to_value(self).expect("serializing VSDiagnostic should succeed")
    }
}

<<<<<<< HEAD
=======
impl<T> From<&T> for VSDiagnostic
where
    T: Diagnostic,
{
    fn from(err: &T) -> Self {
        let label = err.labels().and_then(|mut ls| ls.next());
        let offset = label.as_ref().map_or(0, |lbl| lbl.offset());
        let len = label.as_ref().map_or(1, |lbl| lbl.len().max(1));
        let severity = (match err.severity().unwrap_or(Severity::Error) {
            Severity::Error => "error",
            Severity::Warning => "warning",
            Severity::Advice => "info",
        })
        .to_string();

        let mut pre_message = err.to_string();
        for source in iter::successors(err.source(), |e| e.source()) {
            write!(pre_message, ": {source}").expect("message should be writable");
        }
        if let Some(help) = err.help() {
            write!(pre_message, "\n\nhelp: {help}").expect("message should be writable");
        }

        // Newlines in JSON need to be double escaped
        // TODO: Maybe some other chars too: https://stackoverflow.com/a/5191059
        let message = pre_message.replace('\n', "\\\\n");

        let code = err.code().map(|code| VSDiagnosticCode {
            value: code.to_string(),
            target: "".to_string(),
        });

        VSDiagnostic {
            start_pos: offset,
            end_pos: offset + len,
            severity,
            message,
            code,
        }
    }
}

>>>>>>> 204d93b2
fn compile(code: &str) -> (qsc::hir::Package, Vec<VSDiagnostic>) {
    thread_local! {
        static STORE_STD: (PackageStore, PackageId) = {
            let mut store = PackageStore::new(compile::core());
            let std = store.insert(compile::std(&store));
            (store, std)
        };
    }

    STORE_STD.with(|(store, std)| {
        let sources = SourceMap::new([("code".into(), code.into())], None);
        let (unit, errors) = compile::compile(store, &[*std], sources);
        (
            unit.package,
            errors.into_iter().map(|error| (&error).into()).collect(),
        )
    })
}

#[wasm_bindgen]
pub fn get_hir(code: &str) -> Result<JsValue, JsValue> {
    let (package, _) = compile(code);
    let hir = package.to_string();
    Ok(serde_wasm_bindgen::to_value(&hir)?)
}

struct CallbackReceiver<F>
where
    F: Fn(&str),
{
    event_cb: F,
}

impl<F> Receiver for CallbackReceiver<F>
where
    F: Fn(&str),
{
    fn state(
        &mut self,
        state: Vec<(BigUint, Complex64)>,
        qubit_count: usize,
    ) -> Result<(), output::Error> {
        let mut dump_json = String::new();
        write!(dump_json, r#"{{"type": "DumpMachine","state": {{"#)
            .expect("writing to string should succeed");
        let (last, most) = state
            .split_last()
            .expect("state should always have at least one entry");
        for state in most {
            write!(
                dump_json,
                r#""{}": [{}, {}],"#,
                output::format_state_id(&state.0, qubit_count),
                state.1.re,
                state.1.im
            )
            .expect("writing to string should succeed");
        }
        write!(
            dump_json,
            r#""{}": [{}, {}]}}}}"#,
            output::format_state_id(&last.0, qubit_count),
            last.1.re,
            last.1.im
        )
        .expect("writing to string should succeed");
        (self.event_cb)(&dump_json);
        Ok(())
    }

    fn message(&mut self, msg: &str) -> Result<(), output::Error> {
        let msg_json = json!({"type": "Message", "message": msg});
        (self.event_cb)(&msg_json.to_string());
        Ok(())
    }
}

fn run_internal<F>(code: &str, expr: &str, event_cb: F, shots: u32) -> Result<(), stateless::Error>
where
    F: Fn(&str),
{
    let mut out = CallbackReceiver { event_cb };
    let sources = SourceMap::new([("code".into(), code.into())], Some(expr.into()));
    let context = stateless::Context::new(true, sources);
    if let Err(err) = context {
        // TODO: handle multiple errors
        // https://github.com/microsoft/qsharp/issues/149
        let e = err[0].clone();
        let diag: VSDiagnostic = (&e).into();
        let msg = json!(
            {"type": "Result", "success": false, "result": diag});
        (out.event_cb)(&msg.to_string());
        return Err(e);
    }
    let context = context.expect("context should be valid");
    for _ in 0..shots {
        let result = context.eval(&mut out);
        let mut success = true;
        let msg: serde_json::Value = match result {
            Ok(value) => serde_json::Value::String(value.to_string()),
            Err(errors) => {
                // TODO: handle multiple errors
                // https://github.com/microsoft/qsharp/issues/149
                success = false;
                VSDiagnostic::from(&errors[0]).json()
            }
        };

        let msg_string = json!({"type": "Result", "success": success, "result": msg}).to_string();
        (out.event_cb)(&msg_string);
    }
    Ok(())
}

#[wasm_bindgen]
pub fn run(
    code: &str,
    expr: &str,
    event_cb: &js_sys::Function,
    shots: u32,
) -> Result<JsValue, JsValue> {
    if !event_cb.is_function() {
        return Err(JsError::new("Events callback function must be provided").into());
    }

    match run_internal(
        code,
        expr,
        |msg: &str| {
            // See example at https://rustwasm.github.io/wasm-bindgen/reference/receiving-js-closures-in-rust.html
            let _ = event_cb.call1(&JsValue::null(), &JsValue::from(msg));
        },
        shots,
    ) {
        Ok(()) => Ok(JsValue::TRUE),
        Err(e) => Err(JsError::from(e).into()),
    }
}

fn run_kata_exercise_internal(
    verification_source: &str,
    exercise_implementation: &str,
    event_cb: impl Fn(&str),
) -> Result<bool, Vec<stateless::Error>> {
    verify_exercise(
        vec![
            ("exercise".into(), exercise_implementation.into()),
            ("verifier".into(), verification_source.into()),
        ],
        &mut CallbackReceiver { event_cb },
    )
}

#[wasm_bindgen]
pub fn run_kata_exercise(
    verification_source: &str,
    exercise_implementation: &str,
    event_cb: &js_sys::Function,
) -> Result<JsValue, JsValue> {
    match run_kata_exercise_internal(verification_source, exercise_implementation, |msg: &str| {
        let _ = event_cb.call1(&JsValue::null(), &JsValue::from_str(msg));
    }) {
        Ok(v) => Ok(JsValue::from_bool(v)),
        // TODO: Unify with the 'run' code. Failure of user code is not 'exceptional', and
        // should be reported with a Result event (also for success) and not an exception.
        Err(e) => {
            // TODO: Handle multiple errors.
            let first_error = e
                .first()
                .expect("Running kata failed but no errors were reported");
            Err(JsError::from(first_error).into())
        }
    }
}

#[cfg(test)]
mod test {
    #[test]
    fn test_missing_type() {
        let code = "namespace input { operation Foo(a) : Unit {} }";
        let (_, diag) = crate::compile(code);
        assert_eq!(diag.len(), 1, "{diag:#?}");
        let err = diag.first().unwrap();

        assert_eq!(err.start_pos, 32);
        assert_eq!(err.end_pos, 33);
        assert_eq!(err.message, "type error: missing type in item signature\\\\n\\\\nhelp: types cannot be inferred for global declarations");
    }

    #[test]
    fn test_run_two_shots() {
        let code = "
            namespace Test {
                function Answer() : Int {
                    return 42;
                }
            }
        ";
        let expr = "Test.Answer()";
        let count = std::cell::Cell::new(0);

        let _result = crate::run_internal(
            code,
            expr,
            |_msg| {
                assert!(_msg.contains("42"));
                count.set(count.get() + 1);
            },
            2,
        );
        assert_eq!(count.get(), 2);
    }

    #[test]
    fn fail_ry() {
        let code = "namespace Sample {
            operation main() : Result[] {
                use q1 = Qubit();
                Ry(q1);
                let m1 = M(q1);
                return [m1];
            }
        }";

        let (_, errors) = crate::compile(code);
        assert_eq!(errors.len(), 1, "{errors:#?}");

        let error = errors.first().unwrap();
        assert_eq!(error.start_pos, 111);
        assert_eq!(error.end_pos, 117);
        assert_eq!(
            error.message,
            "type error: expected (Double, Qubit), found Qubit"
        );
    }

    #[test]
    fn test_message() {
        let code = r#"namespace Sample {
            open Microsoft.Quantum.Diagnostics;

            operation main() : Unit {
                Message("hi");
                return ();
            }
        }"#;
        let expr = "Sample.main()";
        let result = crate::run_internal(
            code,
            expr,
            |_msg_| {
                assert!(_msg_.contains("hi") || _msg_.contains("result"));
            },
            1,
        );
        assert!(result.is_ok());
    }
    #[test]
    fn message_with_escape_sequences() {
        let code = r#"namespace Sample {
            open Microsoft.Quantum.Diagnostics;

            operation main() : Unit {
                Message("\ta\n\t");

                return ();
            }
        }"#;
        let expr = "Sample.main()";
        let result = crate::run_internal(
            code,
            expr,
            |_msg_| {
                assert!(_msg_.contains(r#"\ta\n\t"#) || _msg_.contains("result"));
            },
            1,
        );
        assert!(result.is_ok());
    }
    #[test]
    fn message_with_backslashes() {
        let code = r#"namespace Sample {
            open Microsoft.Quantum.Diagnostics;

            operation main() : Unit {
                Message("hi \\World");
                Message("hello { \\World [");

                return ();
            }
        }"#;
        let expr = "Sample.main()";
        let result = crate::run_internal(
            code,
            expr,
            |_msg_| {
                assert!(
                    _msg_.contains("hello { \\\\World [")
                        || _msg_.contains("hi \\\\World")
                        || _msg_.contains("result")
                );
            },
            1,
        );
        assert!(result.is_ok());
    }
    #[test]
    fn test_entrypoint() {
        let code = r#"namespace Sample {
            @EntryPoint()
            operation main() : Unit {
                Message("hi");
                return ();
            }
        }"#;
        let expr = "";
        let result = crate::run_internal(
            code,
            expr,
            |_msg_| {
                assert!(_msg_.contains("hi") || _msg_.contains("result"));
            },
            1,
        );
        assert!(result.is_ok());
    }

    #[test]
    fn test_missing_entrypoint() {
        let code = "namespace Sample {
            operation main() : Result[] {
                use q1 = Qubit();
                let m1 = M(q1);
                return [m1];
            }
        }";
        let expr = "";
        let result = crate::run_internal(
            code,
            expr,
            |msg| {
                assert!(msg.contains(r#""success":false"#));
                assert!(msg.contains(r#""message":"entry point not found"#));
                assert!(msg.contains(r#""start_pos":0"#));
            },
            1,
        );
        assert!(result.is_ok());
    }
}<|MERGE_RESOLUTION|>--- conflicted
+++ resolved
@@ -25,222 +25,12 @@
     JsValue::from_str(env!("QSHARP_GIT_HASH"))
 }
 
-<<<<<<< HEAD
-=======
-// There is no easy way to serialize the result with serde_wasm_bindgen and get
-// good TypeScript typing. Here we manually specify the type that the follow
-// method will return. At the call-site in the TypeScript, the response should be
-// cast to this type. (e.g., var result = get_completions() as ICompletionList).
-// It does mean this type decl must be kept up to date with any structural changes.
-#[wasm_bindgen(typescript_custom_section)]
-const ICompletionList: &'static str = r#"
-export interface ICompletionList {
-    items: Array<{
-        label: string;
-        kind: number;
-    }>
-}
-"#;
-
-#[wasm_bindgen]
-pub fn get_completions() -> Result<JsValue, JsValue> {
-    let res = CompletionList {
-        items: vec![
-            CompletionItem {
-                label: "CCNOT".to_string(),
-                kind: CompletionKind::Method as i32,
-            },
-            CompletionItem {
-                label: "CNOT".to_string(),
-                kind: CompletionKind::Method as i32,
-            },
-            CompletionItem {
-                label: "CZ".to_string(),
-                kind: CompletionKind::Method as i32,
-            },
-            CompletionItem {
-                label: "X".to_string(),
-                kind: CompletionKind::Method as i32,
-            },
-            CompletionItem {
-                label: "Y".to_string(),
-                kind: CompletionKind::Method as i32,
-            },
-            CompletionItem {
-                label: "Z".to_string(),
-                kind: CompletionKind::Method as i32,
-            },
-            CompletionItem {
-                label: "H".to_string(),
-                kind: CompletionKind::Method as i32,
-            },
-            CompletionItem {
-                label: "S".to_string(),
-                kind: CompletionKind::Method as i32,
-            },
-            CompletionItem {
-                label: "T".to_string(),
-                kind: CompletionKind::Method as i32,
-            },
-            CompletionItem {
-                label: "M".to_string(),
-                kind: CompletionKind::Method as i32,
-            },
-            CompletionItem {
-                label: "CheckZero".to_string(),
-                kind: CompletionKind::Method as i32,
-            },
-            CompletionItem {
-                label: "DumpMachine".to_string(),
-                kind: CompletionKind::Method as i32,
-            },
-            CompletionItem {
-                label: "Equal".to_string(),
-                kind: CompletionKind::Method as i32,
-            },
-            CompletionItem {
-                label: "Qubit".to_string(),
-                kind: CompletionKind::Method as i32,
-            },
-            CompletionItem {
-                label: "Reset".to_string(),
-                kind: CompletionKind::Method as i32,
-            },
-            CompletionItem {
-                label: "@EntryPoint".to_string(),
-                kind: CompletionKind::Keyword as i32,
-            },
-            CompletionItem {
-                label: "Adjoint".to_string(),
-                kind: CompletionKind::Keyword as i32,
-            },
-            CompletionItem {
-                label: "Controlled".to_string(),
-                kind: CompletionKind::Keyword as i32,
-            },
-            CompletionItem {
-                label: "Int".to_string(),
-                kind: CompletionKind::Keyword as i32,
-            },
-            CompletionItem {
-                label: "if".to_string(),
-                kind: CompletionKind::Keyword as i32,
-            },
-            CompletionItem {
-                label: "else".to_string(),
-                kind: CompletionKind::Keyword as i32,
-            },
-            CompletionItem {
-                label: "namespace".to_string(),
-                kind: CompletionKind::Keyword as i32,
-            },
-            CompletionItem {
-                label: "open".to_string(),
-                kind: CompletionKind::Keyword as i32,
-            },
-            CompletionItem {
-                label: "operation".to_string(),
-                kind: CompletionKind::Keyword as i32,
-            },
-            CompletionItem {
-                label: "return".to_string(),
-                kind: CompletionKind::Keyword as i32,
-            },
-            CompletionItem {
-                label: "use".to_string(),
-                kind: CompletionKind::Keyword as i32,
-            },
-            CompletionItem {
-                label: "Unit".to_string(),
-                kind: CompletionKind::Keyword as i32,
-            },
-        ],
-    };
-    Ok(serde_wasm_bindgen::to_value(&res)?)
-}
-
-#[wasm_bindgen(typescript_custom_section)]
-const IDiagnostic: &'static str = r#"
-export interface IDiagnostic {
-    start_pos: number;
-    end_pos: number;
-    message: string;
-    severity: "error" | "warning" | "info"
-    code?: {
-        value: string;
-        target: string;
-    }
-}
-"#;
-
-#[derive(Debug, Serialize, Deserialize)]
-pub struct VSDiagnosticCode {
-    value: String,
-    target: String,
-}
-
-#[derive(Debug, Serialize, Deserialize)]
-pub struct VSDiagnostic {
-    pub start_pos: usize,
-    pub end_pos: usize,
-    pub message: String,
-    pub severity: String,
-    #[serde(skip_serializing_if = "Option::is_none")]
-    pub code: Option<VSDiagnosticCode>,
-}
-
->>>>>>> 204d93b2
 impl VSDiagnostic {
     pub fn json(&self) -> serde_json::Value {
         serde_json::to_value(self).expect("serializing VSDiagnostic should succeed")
     }
 }
 
-<<<<<<< HEAD
-=======
-impl<T> From<&T> for VSDiagnostic
-where
-    T: Diagnostic,
-{
-    fn from(err: &T) -> Self {
-        let label = err.labels().and_then(|mut ls| ls.next());
-        let offset = label.as_ref().map_or(0, |lbl| lbl.offset());
-        let len = label.as_ref().map_or(1, |lbl| lbl.len().max(1));
-        let severity = (match err.severity().unwrap_or(Severity::Error) {
-            Severity::Error => "error",
-            Severity::Warning => "warning",
-            Severity::Advice => "info",
-        })
-        .to_string();
-
-        let mut pre_message = err.to_string();
-        for source in iter::successors(err.source(), |e| e.source()) {
-            write!(pre_message, ": {source}").expect("message should be writable");
-        }
-        if let Some(help) = err.help() {
-            write!(pre_message, "\n\nhelp: {help}").expect("message should be writable");
-        }
-
-        // Newlines in JSON need to be double escaped
-        // TODO: Maybe some other chars too: https://stackoverflow.com/a/5191059
-        let message = pre_message.replace('\n', "\\\\n");
-
-        let code = err.code().map(|code| VSDiagnosticCode {
-            value: code.to_string(),
-            target: "".to_string(),
-        });
-
-        VSDiagnostic {
-            start_pos: offset,
-            end_pos: offset + len,
-            severity,
-            message,
-            code,
-        }
-    }
-}
-
->>>>>>> 204d93b2
 fn compile(code: &str) -> (qsc::hir::Package, Vec<VSDiagnostic>) {
     thread_local! {
         static STORE_STD: (PackageStore, PackageId) = {
