// Copyright (c) Microsoft Corporation.
// Licensed under the MIT License.

/* eslint-disable @typescript-eslint/no-unused-vars */

import * as vscode from "vscode";

import {
  ExitedEvent,
  InitializedEvent,
  Logger,
  LoggingDebugSession,
  TerminatedEvent,
  logger,
  Breakpoint,
  StoppedEvent,
  Thread,
  StackFrame,
  Source,
  OutputEvent,
  Handles,
  Scope,
} from "@vscode/debugadapter";

import { FileAccessor, basename, isQsharpDocument } from "../common";
import { DebugProtocol } from "@vscode/debugprotocol";
import {
  IBreakpointSpan,
  IDebugServiceWorker,
  log,
  StepResultId,
  IStructStepResult,
  QscEventTarget,
  qsharpLibraryUriScheme,
} from "qsharp-lang";
import { createDebugConsoleEventTarget } from "./output";
import { ILaunchRequestArguments } from "./types";
import {
  DebugEvent,
  EventType,
  UserFlowStatus,
  sendTelemetryEvent,
} from "../telemetry";
import { getRandomGuid } from "../utils";
import { getTarget } from "../config";
import { getProjectMode } from "../projectSystem";
const ErrorProgramHasErrors =
  "program contains compile errors(s): cannot run. See debug console for more details.";
const SimulationCompleted = "Q# simulation completed.";
const ConfigurationDelayMS = 1000;

function delay(ms: number): Promise<void> {
  return new Promise((resolve) => setTimeout(resolve, ms));
}

// Represents file local information about a breakpoint location. The values
// can't be calculated without a file, so they are stored here after
// initialization.
interface IFileBreakpointLocation {
  startOffset: number;
  endOffset: number;
  startPos: vscode.Position;
  endPos: vscode.Position;
  bpLocation: DebugProtocol.BreakpointLocation;
}

// All offsets are utf16 units/characters. The debugger offsets are utf8
// units/bytes, but they've been converted to utf16 units/characters so that any
// time we are in JS we can use consistent encoding offsets.
// The debugger location stores the offsets for the start & end of the span
// The file location stores the offsets as seen by the TextDocument for the file
// ui/breakpoint location stores the utf16 offsets as seen by vscode (line/col are 1 based)
interface IBreakpointLocationData {
  debuggerLocation: IBreakpointSpan;
  fileLocation: IFileBreakpointLocation;
  uiLocation: DebugProtocol.BreakpointLocation;
  breakpoint: DebugProtocol.Breakpoint;
}

export class QscDebugSession extends LoggingDebugSession {
  private static threadID = 1;

  private breakpointLocations: Map<string, IBreakpointLocationData[]>;
  private breakpoints: Map<string, DebugProtocol.Breakpoint[]>;
  private variableHandles = new Handles<"locals" | "quantum">();
  private failureMessage: string;
  private program: vscode.Uri;
  private eventTarget: QscEventTarget;
  private supportsVariableType = false;

  public constructor(
    private fileAccessor: FileAccessor,
    private debugService: IDebugServiceWorker,
    private config: vscode.DebugConfiguration,
  ) {
    super();

    this.program = fileAccessor.resolvePathToUri(this.config.program);
    this.failureMessage = "";
    this.eventTarget = createDebugConsoleEventTarget((message) => {
      this.writeToStdOut(message);
    });

    this.breakpointLocations = new Map<string, IBreakpointLocationData[]>();
    this.breakpoints = new Map<string, DebugProtocol.Breakpoint[]>();
    this.setDebuggerLinesStartAt1(false);
    this.setDebuggerColumnsStartAt1(false);
  }

<<<<<<< HEAD
  public async init(correlationId: string): Promise<void> {
    if (getProjectMode()) {
      vscode.window.showErrorMessage(
        "The debugger does not currently support multi-file Q# projects. Coming soon! See https://github.com/microsoft/qsharp/issues/797 for details.",
      );
      return;
    }
    sendTelemetryEvent(EventType.InitializeRuntimeStart, { correlationId }, {});
=======
  public async init(associationId: string): Promise<void> {
    sendTelemetryEvent(EventType.InitializeRuntimeStart, { associationId }, {});
>>>>>>> 7e42b684
    const file = await this.fileAccessor.openUri(this.program);
    const programText = file.getText();
    const targetProfile = getTarget();
    const failureMessage = await this.debugService.loadSource(
      this.program.toString(),
      programText,
      targetProfile,
      this.config.entry,
    );
    if (failureMessage == "") {
      const locations = await this.debugService.getBreakpoints(
        this.program.toString(),
      );
      log.trace(`init breakpointLocations: %O`, locations);
      const mapped = locations.map((location) => {
        const startPos = file.positionAt(location.lo);
        const endPos = file.positionAt(location.hi);
        const bpLocation: DebugProtocol.BreakpointLocation = {
          line: startPos.line,
          column: startPos.character,
          endLine: endPos.line,
          endColumn: endPos.character,
        };
        const fileLocation = {
          startOffset: file.offsetAt(startPos),
          endOffset: file.offsetAt(endPos),
          startPos: startPos,
          endPos: endPos,
          bpLocation: bpLocation,
        };
        const uiLocation: DebugProtocol.BreakpointLocation = {
          line: this.convertDebuggerLineToClient(startPos.line),
          column: this.convertDebuggerColumnToClient(startPos.character),
          endLine: this.convertDebuggerLineToClient(endPos.line),
          endColumn: this.convertDebuggerColumnToClient(endPos.character),
        };
        return {
          debuggerLocation: location,
          fileLocation: fileLocation,
          uiLocation: uiLocation,
          breakpoint: this.createBreakpoint(location.id, uiLocation),
        } as IBreakpointLocationData;
      });
      this.breakpointLocations.set(this.program.toString(), mapped);
    } else {
      log.warn(`compilation failed. ${failureMessage}`);
      sendTelemetryEvent(
        EventType.InitializeRuntimeEnd,
        {
          associationId,
          reason: "compilation failed",
          flowStatus: UserFlowStatus.Aborted,
        },
        {},
      );
      this.failureMessage = failureMessage;
    }
    sendTelemetryEvent(
      EventType.InitializeRuntimeEnd,
      { associationId, flowStatus: UserFlowStatus.Succeeded },
      {},
    );
  }

  /**
   * The 'initialize' request is the first request called by the frontend
   * to interrogate the features the debug adapter provides.
   */
  protected initializeRequest(
    response: DebugProtocol.InitializeResponse,
    args: DebugProtocol.InitializeRequestArguments,
  ): void {
    this.supportsVariableType = args.supportsVariableType ?? false;

    // build and return the capabilities of this debug adapter:
    response.body = response.body || {};

    // the adapter implements the configurationDone request.
    response.body.supportsConfigurationDoneRequest = true;

    // make VS Code show a 'step back' button
    response.body.supportsStepBack = false;

    // make VS Code support data breakpoints
    response.body.supportsDataBreakpoints = false;

    // make VS Code support completion in REPL
    response.body.supportsCompletionsRequest = false;

    // the adapter defines two exceptions filters, one with support for conditions.
    response.body.supportsExceptionFilterOptions = false;

    // make VS Code send exceptionInfo request
    response.body.supportsExceptionInfoRequest = false;

    // make VS Code able to read and write variable memory
    response.body.supportsReadMemoryRequest = false;
    response.body.supportsWriteMemoryRequest = false;

    response.body.supportSuspendDebuggee = false;
    response.body.supportTerminateDebuggee = true;
    response.body.supportsFunctionBreakpoints = true;
    response.body.supportsRestartRequest = false;

    // make VS Code send the breakpointLocations request
    response.body.supportsBreakpointLocationsRequest = true;

    /* Settings that we need to eventually support: */

    // make VS Code send cancel request
    response.body.supportsCancelRequest = false;

    // make VS Code use 'evaluate' when hovering over source
    response.body.supportsEvaluateForHovers = false;

    response.body.supportsDelayedStackTraceLoading = false;

    // make VS Code provide "Step in Target" functionality
    response.body.supportsStepInTargetsRequest = false;

    // make VS Code send setVariable request
    response.body.supportsSetVariable = false;

    // make VS Code send setExpression request
    response.body.supportsSetExpression = false;

    // make VS Code send disassemble request
    response.body.supportsDisassembleRequest = false;
    response.body.supportsSteppingGranularity = false;

    response.body.supportsInstructionBreakpoints = false;

    this.sendResponse(response);

    // since this debug adapter can accept configuration requests like 'setBreakpoint' at any time,
    // we request them early by sending an 'initializeRequest' to the frontend.
    // The frontend will end the configuration sequence by calling 'configurationDone' request.
    this.sendEvent(new InitializedEvent());
  }

  /**
   * Called at the end of the configuration sequence.
   * Indicates that all breakpoints etc. have been sent to the DA and that the 'launch' can start.
   */
  protected configurationDoneRequest(
    response: DebugProtocol.ConfigurationDoneResponse,
    args: DebugProtocol.ConfigurationDoneArguments,
  ): void {
    super.configurationDoneRequest(response, args);

    // notify the launchRequest that configuration has finished
    this.emit("sessionConfigurationDone");
  }

  protected async launchRequest(
    response: DebugProtocol.LaunchResponse,
    args: ILaunchRequestArguments,
  ): Promise<void> {
    const associationId = getRandomGuid();
    sendTelemetryEvent(EventType.Launch, { associationId }, {});
    if (this.failureMessage != "") {
      log.info(
        "compilation failed. sending error response and stopping execution.",
      );
      this.writeToDebugConsole(this.failureMessage);
      this.sendErrorResponse(response, {
        id: -1,
        format: ErrorProgramHasErrors,
        showUser: true,
      });
      return;
    }

    // configure DAP logging
    logger.setup(
      args.trace ? Logger.LogLevel.Verbose : Logger.LogLevel.Stop,
      false,
    );

    // wait until configuration has finished (configurationDoneRequest has been called)
    const configurationDone: Promise<void> = new Promise((resolve, reject) => {
      this.once("sessionConfigurationDone", resolve);
    });
    await Promise.race([configurationDone, delay(ConfigurationDelayMS)]);

    // This needs to be done before we start executing below
    // in order to ensure that the eventTarget is ready to receive
    // events from the debug service. Otherwise, we may miss events
    // that are sent before the active debug session is set.
    log.trace(`sending launchRequest response`);
    this.sendResponse(response);

    if (args.noDebug) {
      log.trace(`Running without debugging`);
      await this.runWithoutDebugging(args, associationId);
    } else {
      log.trace(`Running with debugging`);
      if (this.config.stopOnEntry) {
        sendTelemetryEvent(
          EventType.DebugSessionEvent,
          { associationId, event: DebugEvent.StepIn },
          {},
        );
        await this.stepIn();
      } else {
        sendTelemetryEvent(
          EventType.DebugSessionEvent,
          { associationId, event: DebugEvent.Continue },
          {},
        );
        await this.continue();
      }
    }
  }

  private async eval_step(step: () => Promise<IStructStepResult>) {
    await step().then(
      async (result) => {
        if (result.id == StepResultId.BreakpointHit) {
          const evt = new StoppedEvent(
            "breakpoint",
            QscDebugSession.threadID,
          ) as DebugProtocol.StoppedEvent;
          evt.body.hitBreakpointIds = [result.value];
          log.trace(`raising breakpoint event`);
          this.sendEvent(evt);
        } else if (result.id == StepResultId.Return) {
          await this.endSession(`ending session`, 0);
        } else {
          log.trace(`step result: ${result.id} ${result.value}`);
          this.sendEvent(new StoppedEvent("step", QscDebugSession.threadID));
        }
      },
      (error) => {
        this.endSession(`ending session due to error: ${error}`, 1);
      },
    );
  }

  private async continue(): Promise<void> {
    const bps = this.getBreakpointIds();
    await this.eval_step(
      async () => await this.debugService.evalContinue(bps, this.eventTarget),
    );
  }

  private async next(): Promise<void> {
    const bps = this.getBreakpointIds();
    await this.eval_step(
      async () => await this.debugService.evalNext(bps, this.eventTarget),
    );
  }

  private async stepIn(): Promise<void> {
    const bps = this.getBreakpointIds();
    await this.eval_step(
      async () => await this.debugService.evalStepIn(bps, this.eventTarget),
    );
  }

  private async stepOut(): Promise<void> {
    const bps = this.getBreakpointIds();
    await this.eval_step(
      async () => await this.debugService.evalStepOut(bps, this.eventTarget),
    );
  }

  private async endSession(message: string, exitCode: number): Promise<void> {
    log.trace(message);
    this.writeToDebugConsole("");
    this.writeToDebugConsole(SimulationCompleted);
    this.sendEvent(new TerminatedEvent());
    this.sendEvent(new ExitedEvent(exitCode));
  }

  private async runWithoutDebugging(
    args: ILaunchRequestArguments,
    associationId: string,
  ): Promise<void> {
    const bps: number[] = [];
    // This will be replaced when the interpreter
    // supports shots.
    for (let i = 0; i < args.shots; i++) {
      const result = await this.debugService.evalContinue(
        bps,
        this.eventTarget,
      );
      if (result.id != StepResultId.Return) {
        await this.endSession(`execution didn't run to completion`, -1);
        return;
      }
      this.writeToDebugConsole(`Finished shot ${i + 1} of ${args.shots}`);
      // Reset the interpreter for the next shot.
      // The interactive interpreter doesn't do this automatically,
      // and doesn't know how to deal with shots like the stateless version.
      await this.init(associationId);
      if (this.failureMessage != "") {
        log.info(
          "compilation failed. sending error response and stopping execution.",
        );
        this.writeToDebugConsole(this.failureMessage);
        await this.endSession(`ending session`, -1);
        return;
      }
    }
    await this.endSession(`ending session`, 0);
  }

  private getBreakpointIds(): number[] {
    const bps: number[] = [];
    for (const bp of this.breakpoints.get(this.program.toString()) ?? []) {
      if (bp && bp.id) {
        bps.push(bp.id);
      }
    }

    return bps;
  }

  protected async continueRequest(
    response: DebugProtocol.ContinueResponse,
    args: DebugProtocol.ContinueArguments,
  ): Promise<void> {
    log.trace(`continueRequest: %O`, args);

    log.trace(`sending continue response`);
    this.sendResponse(response);

    await this.continue();
  }

  protected async nextRequest(
    response: DebugProtocol.NextResponse,
    args: DebugProtocol.NextArguments,
    request?: DebugProtocol.Request,
  ): Promise<void> {
    log.trace(`nextRequest: %O`, args);

    this.sendResponse(response);
    await this.next();
  }

  protected async stepInRequest(
    response: DebugProtocol.StepInResponse,
    args: DebugProtocol.StepInArguments,
    request?: DebugProtocol.Request,
  ): Promise<void> {
    log.trace(`stepInRequest: %O`, args);
    this.sendResponse(response);

    await this.stepIn();
  }

  protected async stepOutRequest(
    response: DebugProtocol.StepOutResponse,
    args: DebugProtocol.StepOutArguments,
    request?: DebugProtocol.Request,
  ): Promise<void> {
    log.trace(`stepOutRequest: %O`, args);
    this.sendResponse(response);

    await this.stepOut();
  }

  protected async breakpointLocationsRequest(
    response: DebugProtocol.BreakpointLocationsResponse,
    args: DebugProtocol.BreakpointLocationsArguments,
    request?: DebugProtocol.Request,
  ): Promise<void> {
    log.trace(`breakpointLocationsRequest: %O`, args);

    response.body = {
      breakpoints: [],
    };

    const file = await this.fileAccessor
      .openPath(args.source.path ?? "")
      .catch((e) => {
        log.trace(`Failed to open file: ${e}`);
        const fileUri = this.fileAccessor.resolvePathToUri(
          args.source.path ?? "",
        );
        log.trace(
          "breakpointLocationsRequest, target file: " + fileUri.toString(),
        );
        return undefined;
      });

    // If we couldn't find the file, or it wasn't a Q# file, or
    // the range is longer than the file, just return
    const targetLineNumber = this.convertClientLineToDebugger(args.line);
    if (
      !file ||
      !isQsharpDocument(file) ||
      targetLineNumber >= file.lineCount
    ) {
      log.trace(`setBreakPointsResponse: %O`, response);
      this.sendResponse(response);
      return;
    }

    // Map request start/end line/column to file offset for debugger
    // everything from `file` is 0 based, everything from `args` is 1 based
    // so we have to convert anything from `args` to 0 based

    const line = file.lineAt(targetLineNumber);
    const lineRange = line.range;
    // If the column isn't specified, it is a line breakpoint so that we
    // use the whole line's range for breakpoint finding.
    const isLineBreakpoint = !args.column;
    const startLine = lineRange.start.line;
    // If the column isn't specified, use the start of the line. This also means
    // that we are looking at the whole line for a breakpoint
    const startCol = args.column
      ? this.convertClientColumnToDebugger(args.column)
      : lineRange.start.character;
    // If the end line isn't specified, use the end of the line range
    const endLine = args.endLine
      ? this.convertClientLineToDebugger(args.endLine)
      : lineRange.end.line;
    // If the end column isn't specified, use the end of the line.
    const endCol = args.endColumn
      ? this.convertClientColumnToDebugger(args.endColumn)
      : lineRange.end.character;

    // We've translated the request's range into a full implied range,
    // calculate the start and end positions as offsets which can be used to
    // isolate statements.
    const startPos = new vscode.Position(startLine, startCol);
    const endPos = new vscode.Position(endLine, endCol);
    const startOffset = file.offsetAt(startPos);
    const endOffset = file.offsetAt(endPos);

    log.trace(
      `breakpointLocationsRequest: ${startLine}:${startCol} - ${endLine}:${endCol}`,
    );
    log.trace(`breakpointLocationsRequest: ${startOffset} - ${endOffset}`);

    // Now that we have the mapped breakpoint span, get the potential
    // breakpoints from the debugger

    // If is is a line breakpoint, we can just use the line number for matching
    // Otherwise, when looking for range breakpoints, we are given a single
    // column offset, so we need to check if the startOffset is within range.
    const bps =
      this.breakpointLocations
        .get(file.uri.toString())
        ?.filter((bp) =>
          isLineBreakpoint
            ? bp.uiLocation.line == args.line
            : startOffset <= bp.fileLocation.startOffset &&
              bp.fileLocation.startOffset <= endOffset,
        ) ?? [];

    log.trace(`breakpointLocationsRequest: candidates %O`, bps);

    // must map the debugger breakpoints back to the client breakpoint locations
    const bls = bps.map((bps) => {
      return bps.uiLocation;
    });
    log.trace(`breakpointLocationsRequest: mapped %O`, bls);
    response.body = {
      breakpoints: bls,
    };

    log.trace(`breakpointLocationsResponse: %O`, response);
    this.sendResponse(response);
  }

  protected async setBreakPointsRequest(
    response: DebugProtocol.SetBreakpointsResponse,
    args: DebugProtocol.SetBreakpointsArguments,
    request?: DebugProtocol.Request,
  ): Promise<void> {
    log.trace(`setBreakPointsRequest: %O`, args);

    const file = await this.fileAccessor
      .openPath(args.source.path ?? "")
      .catch((e) => {
        log.trace(`setBreakPointsRequest - Failed to open file: ${e}`);
        const fileUri = this.fileAccessor.resolvePathToUri(
          args.source.path ?? "",
        );
        log.trace("setBreakPointsRequest, target file: " + fileUri.toString());
        return undefined;
      });

    // If we couldn't find the file, or it wasn't a Q# file, just return
    if (!file || !isQsharpDocument(file)) {
      log.trace(`setBreakPointsResponse: %O`, response);
      this.sendResponse(response);
      return;
    }

    log.trace(`setBreakPointsRequest: looking`);
    this.breakpoints.set(file.uri.toString(), []);
    log.trace(
      `setBreakPointsRequest: files in cache %O`,
      this.breakpointLocations.keys(),
    );
    const locations = this.breakpointLocations.get(file.uri.toString()) ?? [];
    log.trace(`setBreakPointsRequest: got locations %O`, locations);
    // convert the request line/column to file offset for debugger
    const desiredBpOffsets: [
      lo: number,
      hi: number,
      isLineBreakpoint: boolean,
      uiLine: number,
    ][] = (args.breakpoints ?? [])
      .filter(
        (sourceBreakpoint) =>
          this.convertClientLineToDebugger(sourceBreakpoint.line) <
          file.lineCount,
      )
      .map((sourceBreakpoint) => {
        const isLineBreakpoint = !sourceBreakpoint.column;
        const line = this.convertClientLineToDebugger(sourceBreakpoint.line);
        const lineRange = file.lineAt(line).range;
        const startCol = sourceBreakpoint.column
          ? this.convertClientColumnToDebugger(sourceBreakpoint.column)
          : lineRange.start.character;
        const startPos = new vscode.Position(line, startCol);
        const startOffset = file.offsetAt(startPos);
        const endOffset = file.offsetAt(lineRange.end);

        return [
          startOffset,
          endOffset,
          isLineBreakpoint,
          sourceBreakpoint.line,
        ];
      });

    // We should probably ensure we don't return duplicate
    // spans from the debugger, but for now we'll just filter them out
    const uniqOffsets: [
      lo: number,
      hi: number,
      isLineBreakpoint: boolean,
      uiLine: number,
    ][] = [];
    for (const bpOffset of desiredBpOffsets) {
      if (
        uniqOffsets.findIndex(
          (u) => u[0] == bpOffset[0] && u[1] == bpOffset[1],
        ) == -1
      ) {
        uniqOffsets.push(bpOffset);
      }
    }
    // Now that we have the mapped breakpoint span, get the actual breakpoints
    // with corresponding ids from the debugger
    const bps = [];

    for (const bpOffset of uniqOffsets) {
      const lo = bpOffset[0];
      const isLineBreakpoint = bpOffset[2];
      const uiLine = bpOffset[3];
      // we can quickly filter out any breakpoints that are outside of the
      // desired line
      const matchingLocations = locations.filter((location) => {
        return location.uiLocation.line == uiLine;
      });
      // Now if the breakpoint is a line breakpoint, we can just use the first
      // matching location. Otherwise, we need to check if the desired column
      // is within the range of the location.
      for (const location of matchingLocations) {
        if (isLineBreakpoint) {
          //
          bps.push(location.breakpoint);
          break;
        } else {
          // column bp just has end of selection or cursor location in lo
          if (
            location.fileLocation.startOffset <= lo &&
            lo <= location.fileLocation.endOffset
          ) {
            bps.push(location.breakpoint);
            break;
          }
        }
      }
    }

    // Update our breakpoint list for the given file
    this.breakpoints.set(file.uri.toString(), bps);

    response.body = {
      breakpoints: bps,
    };

    log.trace(`setBreakPointsResponse: %O`, response);
    this.sendResponse(response);
  }

  protected threadsRequest(response: DebugProtocol.ThreadsResponse): void {
    log.trace(`threadRequest`);
    response.body = {
      threads: [new Thread(QscDebugSession.threadID, "thread 1")],
    };
    log.trace(`threadResponse: %O`, response);
    this.sendResponse(response);
  }

  protected async stackTraceRequest(
    response: DebugProtocol.StackTraceResponse,
    args: DebugProtocol.StackTraceArguments,
  ): Promise<void> {
    log.trace(`stackTraceRequest: %O`, args);
    const debuggerStackFrames = await this.debugService.getStackFrames();
    log.trace(`frames: %O`, debuggerStackFrames);
    const filterUndefined = <V>(value: V | undefined): value is V =>
      value != null;
    const mappedStackFrames = await Promise.all(
      debuggerStackFrames
        .map(async (f, id) => {
          log.trace(`frames: path %O`, f.path);

          const file = await this.fileAccessor
            .openPath(f.path ?? "")
            .catch((e) => {
              log.error(`stackTraceRequest - Failed to open file: ${e}`);
              const fileUri = this.fileAccessor.resolvePathToUri(f.path ?? "");
              log.trace(
                "stackTraceRequest, target file: " + fileUri.toString(),
              );
            });
          if (file) {
            log.trace(`frames: file %O`, file);
            const start_pos = file.positionAt(f.lo);
            const end_pos = file.positionAt(f.hi);
            const sf: DebugProtocol.StackFrame = new StackFrame(
              id,
              f.name,
              new Source(
                basename(f.path) ?? f.path,
                file.uri.toString(true),
                undefined,
                undefined,
                "qsharp-adapter-data",
              ),
              this.convertDebuggerLineToClient(start_pos.line),
              this.convertDebuggerColumnToClient(start_pos.character),
            );
            sf.endLine = this.convertDebuggerLineToClient(end_pos.line);
            sf.endColumn = this.convertDebuggerColumnToClient(
              end_pos.character,
            );
            return sf;
          } else {
            try {
              // This file isn't part of the workspace, so we'll
              // create a URI which can try to load it from the core and std lib
              // There is a custom content provider subscribed to this scheme.
              // Opening the text document by that uri will use the content
              // provider to look for the source code.
              const uri = vscode.Uri.from({
                scheme: qsharpLibraryUriScheme,
                path: f.path,
              });
              const file = await this.fileAccessor.openUri(uri);
              const start_pos = file.positionAt(f.lo);
              const end_pos = file.positionAt(f.hi);
              const source = new Source(
                basename(f.path) ?? f.path,
                uri.toString(),
                0,
                "internal core/std library",
                "qsharp-adapter-data",
              ) as DebugProtocol.Source;
              const sf = new StackFrame(
                id,
                f.name,
                source as Source,
                this.convertDebuggerLineToClient(start_pos.line),
                this.convertDebuggerColumnToClient(start_pos.character),
              );
              sf.endLine = this.convertDebuggerLineToClient(end_pos.line);
              sf.endColumn = this.convertDebuggerColumnToClient(
                end_pos.character,
              );

              return sf as DebugProtocol.StackFrame;
            } catch (e: any) {
              log.warn(e.message);
              return new StackFrame(
                id,
                f.name,
                undefined,
                undefined,
                undefined,
              );
            }
          }
        })
        .filter(filterUndefined),
    );
    const stackFrames = mappedStackFrames.reverse();
    stackFrames.push(
      new StackFrame(0, "entry", undefined) as DebugProtocol.StackFrame,
    );
    response.body = {
      stackFrames: stackFrames,
      totalFrames: stackFrames.length,
    };

    log.trace(`stackTraceResponse: %O`, response);
    this.sendResponse(response);
  }

  protected disconnectRequest(
    response: DebugProtocol.DisconnectResponse,
    args: DebugProtocol.DisconnectArguments,
    request?: DebugProtocol.Request,
  ): void {
    log.trace(`disconnectRequest: %O`, args);
    this.debugService.terminate();
    this.sendResponse(response);
    log.trace(`disconnectResponse: %O`, response);
  }

  protected scopesRequest(
    response: DebugProtocol.ScopesResponse,
    args: DebugProtocol.ScopesArguments,
  ): void {
    log.trace(`scopesRequest: %O`, args);
    response.body = {
      scopes: [
        new Scope(
          "Quantum State",
          this.variableHandles.create("quantum"),
          true,
        ),
        new Scope("Locals", this.variableHandles.create("locals"), false),
      ],
    };
    log.trace(`scopesResponse: %O`, response);
    this.sendResponse(response);
  }

  protected async variablesRequest(
    response: DebugProtocol.VariablesResponse,
    args: DebugProtocol.VariablesArguments,
    request?: DebugProtocol.Request,
  ): Promise<void> {
    log.trace(`variablesRequest: ${JSON.stringify(args, null, 2)}`);

    response.body = {
      variables: [],
    };

    const handle = this.variableHandles.get(args.variablesReference);
    if (handle === "locals") {
      const locals = await this.debugService.getLocalVariables();
      const variables = locals.map((local) => {
        const variable: DebugProtocol.Variable = {
          name: local.name,
          value: local.value,
          variablesReference: 0,
        };
        if (this.supportsVariableType) {
          variable.type = local.var_type;
        }
        return variable;
      });
      response.body = {
        variables: variables,
      };
    } else if (handle === "quantum") {
      const associationId = getRandomGuid();
      sendTelemetryEvent(
        EventType.RenderQuantumStateStart,
        { associationId },
        {},
      );
      const state = await this.debugService.captureQuantumState();
      const variables: DebugProtocol.Variable[] = state.map((entry) => {
        const variable: DebugProtocol.Variable = {
          name: entry.name,
          value: entry.value,
          variablesReference: 0,
          type: "Complex",
        };
        return variable;
      });
      sendTelemetryEvent(
        EventType.RenderQuantumStateEnd,
        { associationId },
        {},
      );
      response.body = {
        variables: variables,
      };
    }

    log.trace(`variablesResponse: %O`, response);
    this.sendResponse(response);
  }

  private createBreakpoint(
    id: number,
    location: DebugProtocol.BreakpointLocation,
  ): DebugProtocol.Breakpoint {
    const verified = true;
    const bp = new Breakpoint(verified) as DebugProtocol.Breakpoint;
    bp.id = id;
    bp.line = location.line;
    bp.column = location.column;
    bp.endLine = location.endLine;
    bp.endColumn = location.endColumn;
    return bp;
  }

  private writeToStdOut(message: string): void {
    const evt: DebugProtocol.OutputEvent = new OutputEvent(
      `${message}\n`,
      "stdout",
    );
    this.sendEvent(evt);
  }

  private writeToDebugConsole(message: string): void {
    const evt: DebugProtocol.OutputEvent = new OutputEvent(
      `${message}\n`,
      "console",
    );
    this.sendEvent(evt);
  }
}<|MERGE_RESOLUTION|>--- conflicted
+++ resolved
@@ -107,8 +107,7 @@
     this.setDebuggerColumnsStartAt1(false);
   }
 
-<<<<<<< HEAD
-  public async init(correlationId: string): Promise<void> {
+  public async init(associationId: string): Promise<void> {
     if (getProjectMode()) {
       vscode.window.showErrorMessage(
         "The debugger does not currently support multi-file Q# projects. Coming soon! See https://github.com/microsoft/qsharp/issues/797 for details.",
@@ -116,10 +115,6 @@
       return;
     }
     sendTelemetryEvent(EventType.InitializeRuntimeStart, { correlationId }, {});
-=======
-  public async init(associationId: string): Promise<void> {
-    sendTelemetryEvent(EventType.InitializeRuntimeStart, { associationId }, {});
->>>>>>> 7e42b684
     const file = await this.fileAccessor.openUri(this.program);
     const programText = file.getText();
     const targetProfile = getTarget();
