// Copyright (c) Microsoft Corporation.
// Licensed under the MIT License.

use super::Error;
use crate::{
    lex::{Lexer, Token, TokenKind},
    predict::CursorAwareLexer,
    ErrorKind,
};
use qsc_data_structures::span::Span;

#[derive(Debug)]
pub(super) struct NoBarrierError;

<<<<<<< HEAD
#[derive(Clone, Debug, PartialEq)]
pub enum Prediction {
    Path,
    Field,
    Attr,
    Namespace,
    Qubit,
    Ty,
    TyParam,
    Keyword(&'static str),
}

enum ScannerKind<'a> {
    Normal(Lexer<'a>),
    Predict(CursorAwareLexer<'a>, Vec<Prediction>),
}

=======
/// Scans over the token stream. Notably enforces LL(1) parser behavior via
/// its lack of a [Clone] implementation and limited peek functionality.
/// This struct should never be clonable, and it should never be able to
/// peek more than one token ahead, to maintain LL(1) enforcement.
>>>>>>> dde63080
pub(super) struct Scanner<'a> {
    input: &'a str,
    kind: ScannerKind<'a>,
    peek: Token,
    errors: Vec<Error>,
    barriers: Vec<&'a [TokenKind]>,
    pub(super) offset: u32,
}

impl<'a> Scanner<'a> {
    pub(super) fn new(input: &'a str) -> Self {
        let mut tokens = Lexer::new(input);
        let (peek, errors) = next_ok(&mut tokens);
        Self {
            input,
            kind: ScannerKind::Normal(tokens),
            peek: peek.unwrap_or_else(|| eof(input.len())),
            errors: errors
                .into_iter()
                .map(|e| Error(ErrorKind::Lex(e)))
                .collect(),
            barriers: Vec::new(),
            offset: 0,
        }
    }

    pub(super) fn predict_mode(input: &'a str, cursor_offset: u32) -> Self {
        let mut tokens = CursorAwareLexer::new(input, cursor_offset);
        let (peek, errors) = next_ok(&mut tokens);
        Self {
            input,
            kind: ScannerKind::Predict(tokens, Vec::new()),
            peek: peek.unwrap_or_else(|| eof(input.len())),
            errors: errors
                .into_iter()
                .map(|e| Error(ErrorKind::Lex(e)))
                .collect(),
            barriers: Vec::new(),
            offset: 0,
        }
    }

    pub(super) fn peek(&self) -> Token {
        self.peek
    }

    pub(super) fn read(&self) -> &'a str {
        &self.input[self.peek.span]
    }

    pub(super) fn span(&self, from: u32) -> Span {
        Span {
            lo: from,
            hi: self.offset,
        }
    }

    pub(super) fn advance(&mut self) {
        if self.peek.kind != TokenKind::Eof {
            self.offset = self.peek.span.hi;
            let (peek, errors) = match &mut self.kind {
                ScannerKind::Normal(tokens) => next_ok(tokens),
                ScannerKind::Predict(tokens, _) => next_ok(tokens),
            };

            self.errors
                .extend(errors.into_iter().map(|e| Error(ErrorKind::Lex(e))));
            self.peek = peek.unwrap_or_else(|| eof(self.input.len()));
        }
    }

    /// Pushes a recovery barrier. While the barrier is active, recovery will never advance past any
    /// of the barrier tokens, unless it is explicitly listed as a recovery token.
    pub(super) fn push_barrier(&mut self, tokens: &'a [TokenKind]) {
        self.barriers.push(tokens);
    }

    /// Pops the most recently pushed active barrier.
    pub(super) fn pop_barrier(&mut self) -> Result<(), NoBarrierError> {
        match self.barriers.pop() {
            Some(_) => Ok(()),
            None => Err(NoBarrierError),
        }
    }

    /// Tries to recover from a parse error by advancing tokens until any of the given recovery
    /// tokens, or a barrier token, is found. If a recovery token is found, it is consumed. If a
    /// barrier token is found first, it is not consumed.
    pub(super) fn recover(&mut self, tokens: &[TokenKind]) {
        println!("recovering at {} ", self.peek.span.lo);
        loop {
            let peek = self.peek.kind;
            if contains(peek, tokens) {
                self.advance();
                break;
            } else if peek == TokenKind::Eof || self.barriers.iter().any(|&b| contains(peek, b)) {
                if let ScannerKind::Predict(lexer, _) = &mut self.kind {
                    lexer.at_cursor = false;
                }
                break;
            } else {
                self.advance();
            }
        }
    }

    pub(super) fn push_error(&mut self, error: Error) {
        self.errors.push(error);
    }

    pub(super) fn into_errors(self) -> Vec<Error> {
        self.errors
    }

    pub fn push_prediction(&mut self, expectations: Vec<Prediction>) {
        if let ScannerKind::Predict(lexer, predictions) = &mut self.kind {
            println!("received predictions: {:?}", expectations);
            if lexer.at_cursor {
                println!("at cursor, pushed predictions");
                predictions.extend(expectations)
            }
        }
    }

    pub fn into_predictions(self) -> Vec<Prediction> {
        if let ScannerKind::Predict(_, predictions) = self.kind {
            predictions
        } else {
            panic!("expected prediction scanner")
        }
    }
}

fn eof(offset: usize) -> Token {
    let offset = offset.try_into().expect("eof offset should fit into u32");
    Token {
        kind: TokenKind::Eof,
        span: Span {
            lo: offset,
            hi: offset,
        },
    }
}

/// Advances the iterator by skipping [`Err`] values until the first [`Ok`] value is found. Returns
/// the found value or [`None`] if the iterator is exhausted. All skipped errors are also
/// accumulated into a vector and returned.
fn next_ok<T, E>(iter: impl Iterator<Item = Result<T, E>>) -> (Option<T>, Vec<E>) {
    let mut errors = Vec::new();
    for result in iter {
        match result {
            Ok(v) => return (Some(v), errors),
            Err(e) => errors.push(e),
        }
    }

    (None, errors)
}

fn contains<'a>(token: TokenKind, tokens: impl IntoIterator<Item = &'a TokenKind>) -> bool {
    tokens.into_iter().any(|&t| t == token)
}<|MERGE_RESOLUTION|>--- conflicted
+++ resolved
@@ -12,7 +12,6 @@
 #[derive(Debug)]
 pub(super) struct NoBarrierError;
 
-<<<<<<< HEAD
 #[derive(Clone, Debug, PartialEq)]
 pub enum Prediction {
     Path,
@@ -30,12 +29,10 @@
     Predict(CursorAwareLexer<'a>, Vec<Prediction>),
 }
 
-=======
 /// Scans over the token stream. Notably enforces LL(1) parser behavior via
 /// its lack of a [Clone] implementation and limited peek functionality.
 /// This struct should never be clonable, and it should never be able to
 /// peek more than one token ahead, to maintain LL(1) enforcement.
->>>>>>> dde63080
 pub(super) struct Scanner<'a> {
     input: &'a str,
     kind: ScannerKind<'a>,
