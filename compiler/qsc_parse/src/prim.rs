// Copyright (c) Microsoft Corporation.
// Licensed under the MIT License.

#[cfg(test)]
mod tests;

use super::{keyword::Keyword, scan::Scanner, ty::ty, Error, Parser, Result};
use crate::{
    lex::{Delim, TokenKind},
    ErrorKind, Prediction,
};
use qsc_ast::ast::{Ident, NodeId, Pat, PatKind, Path};
use qsc_data_structures::span::Span;

#[derive(Clone, Copy, Debug, Eq, PartialEq)]
pub(super) enum FinalSep {
    Present,
    Missing,
}

impl FinalSep {
    pub(super) fn reify<T, U>(
        self,
        mut xs: Vec<T>,
        mut as_paren: impl FnMut(T) -> U,
        mut as_seq: impl FnMut(Box<[T]>) -> U,
    ) -> U {
        if self == Self::Missing && xs.len() == 1 {
            as_paren(xs.pop().expect("vector should have exactly one item"))
        } else {
            as_seq(xs.into_boxed_slice())
        }
    }
}

pub(super) fn token(s: &mut Scanner, t: TokenKind) -> Result<()> {
    if s.peek().kind == t {
        s.advance();
        Ok(())
    } else {
        Err(Error(ErrorKind::Token(t, s.peek().kind, s.peek().span)))
    }
}

<<<<<<< HEAD
pub(super) fn keyword(s: &mut Scanner, k: Keyword) -> Result<()> {
    s.push_prediction(vec![Prediction::Keyword(k.as_str())]);
    if s.peek().kind == TokenKind::Keyword(k) {
        s.advance();
        Ok(())
    } else {
        Err(Error(ErrorKind::Token(
            TokenKind::Keyword(k),
            s.peek().kind,
            s.peek().span,
=======
pub(super) fn apos_ident(s: &mut Scanner) -> Result<Box<Ident>> {
    let peek = s.peek();
    if peek.kind == TokenKind::AposIdent {
        let name = s.read().into();
        s.advance();
        Ok(Box::new(Ident {
            id: NodeId::default(),
            span: peek.span,
            name,
        }))
    } else {
        Err(Error(ErrorKind::Rule(
            "generic parameter",
            peek.kind,
            peek.span,
>>>>>>> dde63080
        )))
    }
}

pub(super) fn ident(s: &mut Scanner) -> Result<Box<Ident>> {
    let peek = s.peek();
    if s.peek().kind == TokenKind::Ident {
        let name = s.read().into();
        s.advance();
        Ok(Box::new(Ident {
            id: NodeId::default(),
            span: peek.span,
            name,
        }))
    } else {
        Err(Error(ErrorKind::Rule("identifier", peek.kind, peek.span)))
    }
}

pub(super) fn dot_ident(s: &mut Scanner) -> Result<Box<Ident>> {
    let p = path(s)?;
    let mut name = String::new();
    if let Some(namespace) = p.namespace {
        name.push_str(&namespace.name);
        name.push('.');
    }
    name.push_str(&p.name.name);

    Ok(Box::new(Ident {
        id: p.id,
        span: p.span,
        name: name.into(),
    }))
}

pub(super) fn path(s: &mut Scanner) -> Result<Box<Path>> {
    let lo = s.peek().span.lo;
    let mut parts = vec![ident(s)?];
    while token(s, TokenKind::Dot).is_ok() {
        parts.push(ident(s)?);
    }

    let name = parts.pop().expect("path should have at least one part");
    let namespace = match (parts.first(), parts.last()) {
        (Some(first), Some(last)) => {
            let lo = first.span.lo;
            let hi = last.span.hi;
            Some(Box::new(Ident {
                id: NodeId::default(),
                span: Span { lo, hi },
                name: join(parts.iter().map(|i| &i.name), ".").into(),
            }))
        }
        _ => None,
    };

    Ok(Box::new(Path {
        id: NodeId::default(),
        span: s.span(lo),
        namespace,
        name,
    }))
}

pub(super) fn pat(s: &mut Scanner) -> Result<Box<Pat>> {
    let lo = s.peek().span.lo;
    let kind = if keyword(s, Keyword::Underscore).is_ok() {
        let ty = if token(s, TokenKind::Colon).is_ok() {
            Some(Box::new(ty(s)?))
        } else {
            None
        };
        Ok(PatKind::Discard(ty))
    } else if token(s, TokenKind::DotDotDot).is_ok() {
        Ok(PatKind::Elided)
    } else if token(s, TokenKind::Open(Delim::Paren)).is_ok() {
        let (pats, final_sep) = seq(s, pat)?;
        token(s, TokenKind::Close(Delim::Paren))?;
        Ok(final_sep.reify(pats, PatKind::Paren, PatKind::Tuple))
    } else {
        let name = ident(s).map_err(|e| map_rule_name("pattern", e))?;
        let ty = if token(s, TokenKind::Colon).is_ok() {
            Some(Box::new(ty(s)?))
        } else {
            None
        };
        Ok(PatKind::Bind(name, ty))
    }?;

    Ok(Box::new(Pat {
        id: NodeId::default(),
        span: s.span(lo),
        kind: Box::new(kind),
    }))
}

pub(super) fn opt<T>(s: &mut Scanner, mut p: impl Parser<T>) -> Result<Option<T>> {
    let offset = s.peek().span.lo;
    match p(s) {
        Ok(x) => Ok(Some(x)),
        Err(error) if advanced(s, offset) => Err(error),
        Err(_) => Ok(None),
    }
}

pub(super) fn many<T>(s: &mut Scanner, mut p: impl Parser<T>) -> Result<Vec<T>> {
    let mut xs = Vec::new();
    while let Some(x) = opt(s, &mut p)? {
        xs.push(x);
    }
    Ok(xs)
}

pub(super) fn seq<T>(s: &mut Scanner, mut p: impl Parser<T>) -> Result<(Vec<T>, FinalSep)> {
    let mut xs = Vec::new();
    let mut final_sep = FinalSep::Missing;
    while let Some(x) = opt(s, &mut p)? {
        xs.push(x);
        if token(s, TokenKind::Comma).is_ok() {
            final_sep = FinalSep::Present;
        } else {
            final_sep = FinalSep::Missing;
            break;
        }
    }
    Ok((xs, final_sep))
}

pub(super) fn recovering<T>(
    s: &mut Scanner,
    default: impl FnOnce(Span) -> T,
    tokens: &[TokenKind],
    mut p: impl Parser<T>,
) -> Result<T> {
    let offset = s.peek().span.lo;
    match p(s) {
        Ok(value) => Ok(value),
        Err(error) if advanced(s, offset) => {
            s.push_error(error);
            s.recover(tokens);
            Ok(default(s.span(offset)))
        }
        Err(error) => Err(error),
    }
}

pub(super) fn recovering_token(s: &mut Scanner, t: TokenKind) -> Result<()> {
    match token(s, t) {
        Ok(()) => Ok(()),
        Err(error) => {
            s.push_error(error);
            s.recover(&[t]);
            Ok(())
        }
    }
}

pub(super) fn barrier<'a, T>(
    s: &mut Scanner<'a>,
    tokens: &'a [TokenKind],
    mut p: impl Parser<T>,
) -> Result<T> {
    s.push_barrier(tokens);
    let result = p(s);
    s.pop_barrier().expect("barrier should be popped");
    result
}

pub(super) fn shorten(from_start: usize, from_end: usize, s: &str) -> &str {
    &s[from_start..s.len() - from_end]
}

fn advanced(s: &Scanner, from: u32) -> bool {
    s.peek().span.lo > from
}

fn join(mut strings: impl Iterator<Item = impl AsRef<str>>, sep: &str) -> String {
    let mut string = String::new();
    if let Some(s) = strings.next() {
        string.push_str(s.as_ref());
    }
    for s in strings {
        string.push_str(sep);
        string.push_str(s.as_ref());
    }
    string
}

fn map_rule_name(name: &'static str, error: Error) -> Error {
    Error(match error.0 {
        ErrorKind::Rule(_, found, span) => ErrorKind::Rule(name, found, span),
        ErrorKind::Convert(_, found, span) => ErrorKind::Convert(name, found, span),
        kind => kind,
    })
}<|MERGE_RESOLUTION|>--- conflicted
+++ resolved
@@ -42,7 +42,6 @@
     }
 }
 
-<<<<<<< HEAD
 pub(super) fn keyword(s: &mut Scanner, k: Keyword) -> Result<()> {
     s.push_prediction(vec![Prediction::Keyword(k.as_str())]);
     if s.peek().kind == TokenKind::Keyword(k) {
@@ -53,8 +52,12 @@
             TokenKind::Keyword(k),
             s.peek().kind,
             s.peek().span,
-=======
+        )))
+    }
+}
+
 pub(super) fn apos_ident(s: &mut Scanner) -> Result<Box<Ident>> {
+    s.push_prediction(vec![Prediction::TyParam]);
     let peek = s.peek();
     if peek.kind == TokenKind::AposIdent {
         let name = s.read().into();
@@ -69,7 +72,6 @@
             "generic parameter",
             peek.kind,
             peek.span,
->>>>>>> dde63080
         )))
     }
 }
