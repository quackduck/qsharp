// Copyright (c) Microsoft Corporation.
// Licensed under the MIT License.

mod check;
pub(super) mod convert;
mod infer;
mod rules;
#[cfg(test)]
mod tests;

use miette::Diagnostic;
use qsc_ast::ast::NodeId;
use qsc_data_structures::{index_map::IndexMap, span::Span};
use qsc_hir::{
    hir::{CallableKind, ItemId},
    ty::{FunctorSet, GenericArg, Ty, Udt},
};
use std::{collections::HashMap, fmt::Debug};
use thiserror::Error;

pub(super) use check::{Checker, GlobalTable};

#[derive(Debug, Default)]
pub struct Table {
<<<<<<< HEAD
    pub(super) udts: HashMap<ItemId, Udt>,
    pub(super) terms: IndexMap<NodeId, Ty>,
    pub(super) generics: IndexMap<NodeId, Vec<GenericArg>>,
=======
    pub udts: HashMap<ItemId, Udt>,

    // AST nodes that get mapped to types are Expr, Block, Pat, and QubitInit nodes
    pub terms: IndexMap<NodeId, Ty>,
    pub generics: IndexMap<NodeId, Vec<GenericArg>>,
>>>>>>> dde63080
}

#[derive(Clone, Debug, Diagnostic, Error)]
#[diagnostic(transparent)]
#[error(transparent)]
pub(super) struct Error(ErrorKind);

#[derive(Clone, Debug, Diagnostic, Error)]
enum ErrorKind {
    #[error("expected {0}, found {1}")]
    #[diagnostic(code("Qsc.TypeCk.TyMismatch"))]
    TyMismatch(Ty, Ty, #[label] Span),
    #[error("expected {0}, found {1}")]
    #[diagnostic(code("Qsc.TypeCk.CallableMismatch"))]
    CallableMismatch(CallableKind, CallableKind, #[label] Span),
    #[error("expected {0}, found {1}")]
    #[diagnostic(code("Qsc.TypeCk.FunctorMismatch"))]
    FunctorMismatch(FunctorSet, FunctorSet, #[label] Span),
    #[error("type {0} does not support plus")]
    #[diagnostic(help("only arrays, BigInt, Double, Int and String support plus"))]
    #[diagnostic(code("Qsc.TypeCk.MissingClassAdd"))]
    MissingClassAdd(Ty, #[label] Span),
    #[error("type {0} does not support the adjoint functor")]
    #[diagnostic(code("Qsc.TypeCk.MissingClassAdj"))]
    MissingClassAdj(Ty, #[label] Span),
    #[error("type {0} is not callable")]
    #[diagnostic(help("only operations, functions, and newtype constructors can be called"))]
    #[diagnostic(code("Qsc.TypeCk.MissingClassCall"))]
    MissingClassCall(Ty, #[label] Span),
    #[error("type {0} does not support the controlled functor")]
    #[diagnostic(code("Qsc.TypeCk.MissingClassCtl"))]
    MissingClassCtl(Ty, #[label] Span),
    #[error("type {0} does not support equality")]
    #[diagnostic(code("Qsc.TypeCk.MissingClassEq"))]
    MissingClassEq(Ty, #[label] Span),
    #[error("type {0} does not support exponentiation")]
    #[diagnostic(code("Qsc.TypeCk.MissingClassExp"))]
    MissingClassExp(Ty, #[label] Span),
    #[error("type {0} does not have a field `{1}`")]
    #[diagnostic(code("Qsc.TypeCk.MissingClassHasField"))]
    MissingClassHasField(Ty, String, #[label] Span),
    #[error("type {0} cannot be indexed by type {1}")]
    #[diagnostic(help(
        "only array types can be indexed, and only Int and Range can be used as the index"
    ))]
    #[diagnostic(code("Qsc.TypeCk.MissingClassHasIndex"))]
    MissingClassHasIndex(Ty, Ty, #[label] Span),
    #[error("type {0} is not an integer")]
    #[diagnostic(help("only BigInt and Int are integers"))]
    #[diagnostic(code("Qsc.TypeCk.MissingClassInteger"))]
    MissingClassInteger(Ty, #[label] Span),
    #[error("type {0} is not iterable")]
    #[diagnostic(help("only arrays and ranges are iterable"))]
    #[diagnostic(code("Qsc.TypeCk.MissingClassIterable"))]
    MissingClassIterable(Ty, #[label] Span),
    #[error("type {0} is not a number")]
    #[diagnostic(help("only BigInt, Double, and Int are numbers"))]
    #[diagnostic(code("Qsc.TypeCk.MissingClassNum"))]
    MissingClassNum(Ty, #[label] Span),
    #[error("type {0} cannot be converted into a string")]
    #[diagnostic(code("Qsc.TypeCk.MissingClassShow"))]
    MissingClassShow(Ty, #[label] Span),
    #[error("type {0} cannot be unwrapped")]
    #[diagnostic(help("only newtypes support unwrap"))]
    #[diagnostic(code("Qsc.TypeCk.MissingClassUnwrap"))]
    MissingClassUnwrap(Ty, #[label] Span),
    #[error("expected superset of {0}, found {1}")]
    #[diagnostic(code("Qsc.TypeCk.MissingFunctor"))]
    MissingFunctor(FunctorSet, FunctorSet, #[label] Span),
    #[error("missing type in item signature")]
    #[diagnostic(help("types cannot be inferred for global declarations"))]
    #[diagnostic(code("Qsc.TypeCk.MissingItemTy"))]
    MissingItemTy(#[label] Span),
    #[error("found hole with type {0}")]
    #[diagnostic(help("replace this hole with an expression of the expected type"))]
    #[diagnostic(code("Qsc.TypeCk.TyHole"))]
    TyHole(Ty, #[label] Span),
    #[error("insufficient type information to infer type")]
    #[diagnostic(help("provide a type annotation"))]
    #[diagnostic(code("Qsc.TypeCk.AmbiguousTy"))]
    AmbiguousTy(#[label] Span),
}<|MERGE_RESOLUTION|>--- conflicted
+++ resolved
@@ -22,17 +22,11 @@
 
 #[derive(Debug, Default)]
 pub struct Table {
-<<<<<<< HEAD
-    pub(super) udts: HashMap<ItemId, Udt>,
-    pub(super) terms: IndexMap<NodeId, Ty>,
-    pub(super) generics: IndexMap<NodeId, Vec<GenericArg>>,
-=======
     pub udts: HashMap<ItemId, Udt>,
 
     // AST nodes that get mapped to types are Expr, Block, Pat, and QubitInit nodes
     pub terms: IndexMap<NodeId, Ty>,
     pub generics: IndexMap<NodeId, Vec<GenericArg>>,
->>>>>>> dde63080
 }
 
 #[derive(Clone, Debug, Diagnostic, Error)]
