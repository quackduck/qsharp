--- conflicted
+++ resolved
@@ -29,12 +29,8 @@
     "Microsoft.Quantum.Intrinsic",
 ];
 
-<<<<<<< HEAD
-pub type Names = IndexMap<NodeId, Res>;
-=======
 // All AST Path nodes get mapped
 pub(super) type Names = IndexMap<NodeId, Res>;
->>>>>>> dde63080
 
 /// A resolution. This connects a usage of a name with the declaration of that name by uniquely
 /// identifying the node that declared it.
@@ -889,7 +885,6 @@
 
     None
 }
-<<<<<<< HEAD
 
 fn gather_scope_locals<'a>(
     kind: NameKind,
@@ -930,13 +925,10 @@
     names
 }
 
-fn resolve_implicit_opens(
-=======
 /// The return type represents the resolution of implicit opens, but also
 /// retains the namespace that the resolution comes from.
 /// This retained namespace string is used for error reporting.
 fn resolve_implicit_opens<'a, 'b>(
->>>>>>> dde63080
     kind: NameKind,
     globals: &'b GlobalScope,
     namespaces: impl IntoIterator<Item = &'a &'a str>,
