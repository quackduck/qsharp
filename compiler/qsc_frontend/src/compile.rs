// Copyright (c) Microsoft Corporation.
// Licensed under the MIT License.

#[cfg(test)]
mod tests;

use crate::{
    lower::{self, Lowerer},
    resolve::{self, Names, Resolver},
    typeck::{self, Checker, Table},
};
use miette::{
    Diagnostic, MietteError, MietteSpanContents, Report, SourceCode, SourceSpan, SpanContents,
};
use qsc_ast::{
    assigner::Assigner as AstAssigner,
    ast::{self},
    mut_visit::MutVisitor,
    validate::Validator as AstValidator,
    visit::Visitor as _,
};
use qsc_data_structures::{
    index_map::{self, IndexMap},
    span::Span,
};
use qsc_hir::{
    assigner::Assigner as HirAssigner,
    global,
    hir::{self, PackageId},
    validate::Validator as HirValidator,
    visit::Visitor as _,
};
use qsc_parse::Prediction;
use std::{collections::HashSet, fmt::Debug, rc::Rc, sync::Arc};
use thiserror::Error;

#[allow(clippy::module_name_repetitions)]
#[derive(Debug, Default)]
pub struct CompileUnit {
    pub package: hir::Package,
<<<<<<< HEAD
    pub ast_package: ast::Package,
    pub names: Names,
    pub tys: Table,
=======
    pub ast: AstPackage,
>>>>>>> dde63080
    pub assigner: HirAssigner,
    pub sources: SourceMap,
    pub errors: Vec<Error>,
}

#[derive(Debug, Default)]
pub struct AstPackage {
    pub package: ast::Package,
    pub tys: Table,
    pub names: Names,
}

#[derive(Debug, Default)]
pub struct SourceMap {
    sources: Vec<Source>,
    entry: Option<Source>,
}

impl SourceMap {
    pub fn new(
        sources: impl IntoIterator<Item = (SourceName, SourceContents)>,
        entry: Option<Arc<str>>,
    ) -> Self {
        let mut offset_sources = Vec::new();
        for (name, contents) in sources {
            offset_sources.push(Source {
                name,
                contents,
                offset: next_offset(&offset_sources),
            });
        }

        let entry_source = entry.map(|contents| Source {
            name: "<entry>".into(),
            contents,
            offset: next_offset(&offset_sources),
        });

        Self {
            sources: offset_sources,
            entry: entry_source,
        }
    }

    #[must_use]
    pub fn find_by_offset(&self, offset: u32) -> Option<&Source> {
        self.sources
            .iter()
            .chain(&self.entry)
            .rev()
            .find(|source| offset >= source.offset)
    }

    #[must_use]
    pub fn find_by_diagnostic(&self, diagnostic: &impl Diagnostic) -> Option<&Source> {
        diagnostic
            .labels()
            .and_then(|mut labels| labels.next())
            .and_then(|label| {
                self.find_by_offset(
                    label
                        .offset()
                        .try_into()
                        .expect("offset should fit into u32"),
                )
            })
    }

    #[must_use]
    pub fn find_by_name(&self, name: &str) -> Option<&Source> {
        self.sources.iter().find(|s| s.name.as_ref() == name)
    }
}

#[derive(Clone, Debug)]
pub struct Source {
    pub name: SourceName,
    pub contents: SourceContents,
    pub offset: u32,
}

impl SourceCode for Source {
    fn read_span<'a>(
        &'a self,
        span: &SourceSpan,
        context_lines_before: usize,
        context_lines_after: usize,
    ) -> Result<Box<dyn SpanContents<'a> + 'a>, MietteError> {
        let contents = self.contents.read_span(
            &with_offset(span, |o| o - (self.offset as usize)),
            context_lines_before,
            context_lines_after,
        )?;

        Ok(Box::new(MietteSpanContents::new_named(
            self.name.to_string(),
            contents.data(),
            with_offset(contents.span(), |o| o + (self.offset as usize)),
            contents.line(),
            contents.column(),
            contents.line_count(),
        )))
    }
}

pub type SourceName = Arc<str>;

pub type SourceContents = Arc<str>;

#[derive(Clone, Debug, Diagnostic, Error)]
#[diagnostic(transparent)]
#[error(transparent)]
pub struct Error(pub(super) ErrorKind);

#[derive(Clone, Debug, Diagnostic, Error)]
#[diagnostic(transparent)]
pub(super) enum ErrorKind {
    #[error("syntax error")]
    Parse(#[from] qsc_parse::Error),
    #[error("name error")]
    Resolve(#[from] resolve::Error),
    #[error("type error")]
    Type(#[from] typeck::Error),
    #[error(transparent)]
    Lower(#[from] lower::Error),
}

pub struct PackageStore {
    core: global::Table,
    units: IndexMap<PackageId, CompileUnit>,
    next_id: PackageId,
}

impl PackageStore {
    #[must_use]
    pub fn new(core: CompileUnit) -> Self {
        let table = global::iter_package(Some(PackageId::CORE), &core.package).collect();
        let mut units = IndexMap::new();
        units.insert(PackageId::CORE, core);
        Self {
            core: table,
            units,
            next_id: PackageId::CORE.successor(),
        }
    }

    #[must_use]
    pub fn core(&self) -> &global::Table {
        &self.core
    }

    pub fn insert(&mut self, unit: CompileUnit) -> PackageId {
        let id = self.next_id;
        self.next_id = id.successor();
        self.units.insert(id, unit);
        id
    }

    #[must_use]
    pub fn get(&self, id: PackageId) -> Option<&CompileUnit> {
        self.units.get(id)
    }

    #[must_use]
    pub fn iter(&self) -> Iter {
        Iter(self.units.iter())
    }
}

pub struct Iter<'a>(index_map::Iter<'a, PackageId, CompileUnit>);

impl<'a> Iterator for Iter<'a> {
    type Item = (PackageId, &'a CompileUnit);

    fn next(&mut self) -> Option<Self::Item> {
        self.0.next()
    }
}

pub(super) struct Offsetter(pub(super) u32);

impl MutVisitor for Offsetter {
    fn visit_span(&mut self, span: &mut Span) {
        span.lo += self.0;
        span.hi += self.0;
    }
}

pub fn compile(
    store: &PackageStore,
    dependencies: &[PackageId],
    sources: SourceMap,
) -> CompileUnit {
    let (mut ast_package, parse_errors) = parse_all(&sources);
    let mut ast_assigner = AstAssigner::new();
    ast_assigner.visit_package(&mut ast_package);
    AstValidator::default().visit_package(&ast_package);

    let mut hir_assigner = HirAssigner::new();
    let (names, name_errors) = resolve_all(store, dependencies, &mut hir_assigner, &ast_package);
    let (tys, ty_errors) = typeck_all(store, dependencies, &ast_package, &names);
    let mut lowerer = Lowerer::new();
    let package = lowerer
        .with(&mut hir_assigner, &names, &tys)
        .lower_package(&ast_package);
    HirValidator::default().visit_package(&package);
    let lower_errors = lowerer.drain_errors();

    let errors = parse_errors
        .into_iter()
        .map(Into::into)
        .chain(name_errors.into_iter().map(Into::into))
        .chain(ty_errors.into_iter().map(Into::into))
        .chain(lower_errors.into_iter().map(Into::into))
        .map(Error)
        .collect();

    CompileUnit {
        package,
<<<<<<< HEAD
        ast_package,
        names,
        tys,
=======
        ast: AstPackage {
            package: ast_package,
            tys,
            names,
        },
>>>>>>> dde63080
        assigner: hir_assigner,
        sources,
        errors,
    }
}

/// Compiles the core library.
///
/// # Panics
///
/// Panics if the core library does not compile without errors.
#[must_use]
pub fn core() -> CompileUnit {
    let store = PackageStore {
        core: global::Table::default(),
        units: IndexMap::new(),
        next_id: PackageId::CORE,
    };

    let sources = SourceMap::new(
        [
            (
                "core.qs".into(),
                include_str!("../../../library/core/core.qs").into(),
            ),
            (
                "qir.qs".into(),
                include_str!("../../../library/core/qir.qs").into(),
            ),
        ],
        None,
    );

    let mut unit = compile(&store, &[], sources);
    assert_no_errors(&unit.sources, &mut unit.errors);
    unit
}

/// Compiles the standard library.
///
/// # Panics
///
/// Panics if the standard library does not compile without errors.
#[must_use]
pub fn std(store: &PackageStore) -> CompileUnit {
    let sources = SourceMap::new(
        [
            (
                "arithmetic.qs".into(),
                include_str!("../../../library/std/arithmetic.qs").into(),
            ),
            (
                "arrays.qs".into(),
                include_str!("../../../library/std/arrays.qs").into(),
            ),
            (
                "canon.qs".into(),
                include_str!("../../../library/std/canon.qs").into(),
            ),
            (
                "convert.qs".into(),
                include_str!("../../../library/std/convert.qs").into(),
            ),
            (
                "core.qs".into(),
                include_str!("../../../library/std/core.qs").into(),
            ),
            (
                "diagnostics.qs".into(),
                include_str!("../../../library/std/diagnostics.qs").into(),
            ),
            (
                "internal.qs".into(),
                include_str!("../../../library/std/internal.qs").into(),
            ),
            (
                "intrinsic.qs".into(),
                include_str!("../../../library/std/intrinsic.qs").into(),
            ),
            (
                "math.qs".into(),
                include_str!("../../../library/std/math.qs").into(),
            ),
            (
                "measurement.qs".into(),
                include_str!("../../../library/std/measurement.qs").into(),
            ),
            (
                "qir.qs".into(),
                include_str!("../../../library/std/qir.qs").into(),
            ),
            (
                "random.qs".into(),
                include_str!("../../../library/std/random.qs").into(),
            ),
        ],
        None,
    );

    let mut unit = compile(store, &[PackageId::CORE], sources);
    assert_no_errors(&unit.sources, &mut unit.errors);
    unit
}

#[must_use]
pub fn whats_next(source: &str, cursor_offset: u32) -> Vec<Prediction> {
    qsc_parse::whats_next(source, cursor_offset)
}

pub enum GatherOptions {
    NamespacesAndTerms,
    NamespacesAndTypes,
    Namespaces,
}

#[must_use]
pub fn gather_names(
    store: &PackageStore,
    dependencies: &[PackageId],
    package: &ast::Package,
    offset: u32,
    gather_options: &GatherOptions,
) -> (Option<HashSet<Rc<str>>>, HashSet<Rc<str>>) {
    let mut assigner = HirAssigner::new();

    let mut globals = resolve::GlobalTable::new();
    if let Some(unit) = store.get(PackageId::CORE) {
        globals.add_external_package(PackageId::CORE, &unit.package);
    }

    for &id in dependencies {
        let unit = store
            .get(id)
            .expect("dependency should be in package store before compilation");
        globals.add_external_package(id, &unit.package);
    }

    let _ = globals.add_local_package(&mut assigner, package);
    let mut resolver = Resolver::new(globals);

    let mut visitor = match gather_options {
        GatherOptions::NamespacesAndTerms => resolver.with_term_finder(&mut assigner, offset),
        GatherOptions::NamespacesAndTypes => resolver.with_type_finder(&mut assigner, offset),
        GatherOptions::Namespaces => resolver.with_namespace_finder(&mut assigner, offset),
    };

    visitor.visit_package(package);

    visitor.find_results()
}

fn parse_all(sources: &SourceMap) -> (ast::Package, Vec<qsc_parse::Error>) {
    let mut namespaces = Vec::new();
    let mut errors = Vec::new();
    for source in &sources.sources {
        let (source_namespaces, source_errors) = qsc_parse::namespaces(&source.contents);
        for mut namespace in source_namespaces {
            Offsetter(source.offset).visit_namespace(&mut namespace);
            namespaces.push(namespace);
        }

        append_parse_errors(&mut errors, source.offset, source_errors);
    }

    let entry = sources
        .entry
        .as_ref()
        .filter(|source| !source.contents.is_empty())
        .map(|source| {
            let (mut entry, entry_errors) = qsc_parse::expr(&source.contents);
            Offsetter(source.offset).visit_expr(&mut entry);
            append_parse_errors(&mut errors, source.offset, entry_errors);
            entry
        });

    let package = ast::Package {
        id: ast::NodeId::default(),
        namespaces: namespaces.into_boxed_slice(),
        entry,
    };

    (package, errors)
}

fn resolve_all(
    store: &PackageStore,
    dependencies: &[PackageId],
    assigner: &mut HirAssigner,
    package: &ast::Package,
) -> (Names, Vec<resolve::Error>) {
    let mut globals = resolve::GlobalTable::new();
    if let Some(unit) = store.get(PackageId::CORE) {
        globals.add_external_package(PackageId::CORE, &unit.package);
    }

    for &id in dependencies {
        let unit = store
            .get(id)
            .expect("dependency should be in package store before compilation");
        globals.add_external_package(id, &unit.package);
    }

    let mut errors = globals.add_local_package(assigner, package);
    let mut resolver = Resolver::new(globals);
    resolver.with(assigner).visit_package(package);
    let (names, mut resolver_errors) = resolver.into_names();
    errors.append(&mut resolver_errors);
    (names, errors)
}

fn typeck_all(
    store: &PackageStore,
    dependencies: &[PackageId],
    package: &ast::Package,
    names: &Names,
) -> (typeck::Table, Vec<typeck::Error>) {
    let mut globals = typeck::GlobalTable::new();
    if let Some(unit) = store.get(PackageId::CORE) {
        globals.add_external_package(PackageId::CORE, &unit.package);
    }

    for &id in dependencies {
        let unit = store
            .get(id)
            .expect("dependency should be added to package store before compilation");
        globals.add_external_package(id, &unit.package);
    }

    let mut checker = Checker::new(globals);
    checker.check_package(names, package);
    checker.into_table()
}

fn append_parse_errors(
    errors: &mut Vec<qsc_parse::Error>,
    offset: u32,
    other: Vec<qsc_parse::Error>,
) {
    for error in other {
        errors.push(error.with_offset(offset));
    }
}

fn with_offset(span: &SourceSpan, f: impl FnOnce(usize) -> usize) -> SourceSpan {
    SourceSpan::new(f(span.offset()).into(), span.len().into())
}

fn next_offset(sources: &[Source]) -> u32 {
    sources.last().map_or(0, |s| {
        s.offset + u32::try_from(s.contents.len()).expect("contents length should fit into u32")
    })
}

fn assert_no_errors(sources: &SourceMap, errors: &mut Vec<Error>) {
    if !errors.is_empty() {
        for error in errors.drain(..) {
            if let Some(source) = sources.find_by_diagnostic(&error) {
                eprintln!("{:?}", Report::new(error).with_source_code(source.clone()));
            } else {
                eprintln!("{:?}", Report::new(error));
            }
        }

        panic!("could not compile package");
    }
}<|MERGE_RESOLUTION|>--- conflicted
+++ resolved
@@ -38,13 +38,7 @@
 #[derive(Debug, Default)]
 pub struct CompileUnit {
     pub package: hir::Package,
-<<<<<<< HEAD
-    pub ast_package: ast::Package,
-    pub names: Names,
-    pub tys: Table,
-=======
     pub ast: AstPackage,
->>>>>>> dde63080
     pub assigner: HirAssigner,
     pub sources: SourceMap,
     pub errors: Vec<Error>,
@@ -264,17 +258,11 @@
 
     CompileUnit {
         package,
-<<<<<<< HEAD
-        ast_package,
-        names,
-        tys,
-=======
         ast: AstPackage {
             package: ast_package,
             tys,
             names,
         },
->>>>>>> dde63080
         assigner: hir_assigner,
         sources,
         errors,
