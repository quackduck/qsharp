--- conflicted
+++ resolved
@@ -8,7 +8,7 @@
     compile_notebook_with_fake_stdlib, compile_with_fake_stdlib, get_source_and_marker_offsets,
 };
 
-fn expect_completions(source_with_cursor: &str, completions_to_check: &[&str], expect: &Expect) {
+fn check(source_with_cursor: &str, completions_to_check: &[&str], expect: &Expect) {
     let (source, cursor_offset, _) = get_source_and_marker_offsets(source_with_cursor);
     let compilation = compile_with_fake_stdlib("<source>", &source);
     let actual_completions = get_completions(&compilation, "<source>", cursor_offset[0]);
@@ -25,11 +25,7 @@
     expect.assert_debug_eq(&checked_completions);
 }
 
-fn expect_notebook_completions(
-    cells: &[(&str, &str)],
-    completions_to_check: &[&str],
-    expect: &Expect,
-) {
+fn check_notebook(cells: &[(&str, &str)], completions_to_check: &[&str], expect: &Expect) {
     let (mut cell_uri, mut offset) = (None, None);
     let cells = cells
         .iter()
@@ -69,7 +65,7 @@
 
 #[test]
 fn in_block_contains_std_functions() {
-    expect_completions(
+    check(
         r#"
     namespace Test {
         operation Test() : Unit {
@@ -155,7 +151,7 @@
 
 #[test]
 fn in_block_no_auto_open() {
-    expect_completions(
+    check(
         r#"
     namespace Test {
         open FakeStdLib;
@@ -186,7 +182,7 @@
 
 #[test]
 fn in_block_with_alias() {
-    expect_completions(
+    check(
         r#"
     namespace Test {
         open FakeStdLib as Alias;
@@ -217,7 +213,7 @@
 
 #[test]
 fn in_block_from_other_namespace() {
-    expect_completions(
+    check(
         r#"
     namespace Test {
         operation Test() : Unit {
@@ -261,7 +257,7 @@
 #[ignore = "nested callables are not currently supported for completions"]
 #[test]
 fn in_block_nested_op() {
-    expect_completions(
+    check(
         r#"
     namespace Test {
         operation Test() : Unit {
@@ -292,7 +288,7 @@
 
 #[test]
 fn in_block_hidden_nested_op() {
-    expect_completions(
+    check(
         r#"
     namespace Test {
         operation Test() : Unit {
@@ -313,7 +309,7 @@
 
 #[test]
 fn in_namespace_contains_open() {
-    expect_completions(
+    check(
         r#"
     namespace Test {
         ↘
@@ -341,7 +337,7 @@
 
 #[test]
 fn top_level_contains_namespace() {
-    expect_completions(
+    check(
         r#"
         namespace Test {}
         ↘
@@ -367,7 +363,7 @@
 
 #[test]
 fn attributes() {
-    expect_completions(
+    check(
         r#"
         namespace Test {
             ↘
@@ -393,9 +389,8 @@
 }
 
 #[test]
-<<<<<<< HEAD
 fn notebook_top_level() {
-    expect_notebook_completions(
+    check_notebook(
         &[(
             "cell1",
             r#"operation Foo() : Unit {}
@@ -468,7 +463,7 @@
 
 #[test]
 fn notebook_top_level_global() {
-    expect_notebook_completions(
+    check_notebook(
         &[(
             "cell1",
             r#"operation Foo() : Unit {}
@@ -508,7 +503,7 @@
 
 #[test]
 fn notebook_top_level_namespace_already_open_for_global() {
-    expect_notebook_completions(
+    check_notebook(
         &[(
             "cell1",
             r#"
@@ -540,7 +535,7 @@
 
 #[test]
 fn notebook_block() {
-    expect_notebook_completions(
+    check_notebook(
         &[(
             "cell1",
             r#"operation Foo() : Unit {
@@ -549,7 +544,48 @@
         "#,
         )],
         &["Fake", "let"],
-=======
+        &expect![[r#"
+            [
+                Some(
+                    CompletionItem {
+                        label: "Fake",
+                        kind: Function,
+                        sort_text: Some(
+                            "0600Fake",
+                        ),
+                        detail: Some(
+                            "operation Fake() : Unit",
+                        ),
+                        additional_text_edits: Some(
+                            [
+                                (
+                                    Span {
+                                        start: 0,
+                                        end: 0,
+                                    },
+                                    "open FakeStdLib;\n    ",
+                                ),
+                            ],
+                        ),
+                    },
+                ),
+                Some(
+                    CompletionItem {
+                        label: "let",
+                        kind: Keyword,
+                        sort_text: Some(
+                            "0101let",
+                        ),
+                        detail: None,
+                        additional_text_edits: None,
+                    },
+                ),
+            ]
+        "#]],
+    );
+}
+
+#[test]
 fn stdlib_udt() {
     check(
         r#"
@@ -559,20 +595,10 @@
             }
         "#,
         &["TakesUdt"],
->>>>>>> ca99c7ec
-        &expect![[r#"
-            [
-                Some(
-                    CompletionItem {
-<<<<<<< HEAD
-                        label: "Fake",
-                        kind: Function,
-                        sort_text: Some(
-                            "0600Fake",
-                        ),
-                        detail: Some(
-                            "operation Fake() : Unit",
-=======
+        &expect![[r#"
+            [
+                Some(
+                    CompletionItem {
                         label: "TakesUdt",
                         kind: Function,
                         sort_text: Some(
@@ -580,19 +606,13 @@
                         ),
                         detail: Some(
                             "function TakesUdt(input : Udt) : Udt",
->>>>>>> ca99c7ec
-                        ),
-                        additional_text_edits: Some(
-                            [
-                                (
-                                    Span {
-<<<<<<< HEAD
-                                        start: 0,
-                                        end: 0,
-=======
+                        ),
+                        additional_text_edits: Some(
+                            [
+                                (
+                                    Span {
                                         start: 38,
                                         end: 38,
->>>>>>> ca99c7ec
                                     },
                                     "open FakeStdLib;\n    ",
                                 ),
@@ -600,64 +620,6 @@
                         ),
                     },
                 ),
-<<<<<<< HEAD
-                Some(
-                    CompletionItem {
-                        label: "let",
-                        kind: Keyword,
-                        sort_text: Some(
-                            "0101let",
-                        ),
-                        detail: None,
-                        additional_text_edits: None,
-                    },
-                ),
-            ]
-        "#]],
-    );
-}
-
-#[test]
-fn notebook_wtf() {
-    expect_notebook_completions(
-        &[
-            (
-                "vscode-notebook-cell:/c%3A/src/qsharp/pip/samples/sample.ipynb#W3sZmlsZQ%3D%3D",
-                "        \r\n\r\noperation Main() : Result {\r\n    ↘\r\n    use q = Qubit();\r\n    X(q);\r\n    Microsoft.Quantum.Diagnostics.DumpMachine();\r\n    let r = M(q);\r\n    Message($\"The result of the measurement is {r}\");\r\n    Reset(q);\r\n    r\r\n}\r\n\r\nMain()",
-            ),
-            (
-                "vscode-notebook-cell:/c%3A/src/qsharp/pip/samples/sample.ipynb#X21sZmlsZQ%3D%3D",
-                "        \n\noperation Bar() : Unit {\n    use q = Qubit(); \n    Microsoft.Quantum.Diagnostics.DumpMachine(); \n    X(q);\n} \n    \nBar()",
-            ),
-            (
-                "vscode-notebook-cell:/c%3A/src/qsharp/pip/samples/sample.ipynb#X23sZmlsZQ%3D%3D",
-                "        \n\nopen Microsoft.Quantum.Diagnostics;\n\noperation Main() : Unit {\n    Message(\"Generating random bit... \");\n    for i in 0..400000 {\n        use q = Qubit();\n        H(q);\n        let r = M(q);\n        if (i % 100000) == 0 {\n            DumpMachine();\n            Message($\"Result: {r}\");\n        }\n        Reset(q);\n    }\n}\n\nMain()",
-            ),
-            (
-                "vscode-notebook-cell:/c%3A/src/qsharp/pip/samples/sample.ipynb#X25sZmlsZQ%3D%3D",
-                "        \n\noperation RandomBit() : Result {\n    use q = Qubit();\n    H(q);\n    let res = M(q);\n    Reset(q);\n    return res;\n}",
-            ),
-            (
-                "vscode-notebook-cell:/c%3A/src/qsharp/pip/samples/sample.ipynb#X41sZmlsZQ%3D%3D",
-                "        \n\noperation Bad() : Unit {\n    use q = Qubit();\n    H(q);\n    let res = M(q);\n    if (res == One) {\n        // Do something bad, sometimes\n        use q2 = Qubit();\n        X(q2);\n    }\n}",
-            ),
-        ],
-        &["let"],
-        &expect![[r#"
-            [
-                Some(
-                    CompletionItem {
-                        label: "let",
-                        kind: Keyword,
-                        sort_text: Some(
-                            "0101let",
-                        ),
-                        detail: None,
-                        additional_text_edits: None,
-                    },
-                ),
-=======
->>>>>>> ca99c7ec
             ]
         "#]],
     );
