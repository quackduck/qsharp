// Copyright (c) Microsoft Corporation.
// Licensed under the MIT License.

#[cfg(test)]
mod tests;

use crate::{
    compilation::{Compilation, Lookup},
    display::{parse_doc_for_param, parse_doc_for_summary, CodeDisplay},
    protocol::{ParameterInformation, SignatureHelp, SignatureInformation, Span},
    qsc_utils::{resolve_offset, span_contains, span_touches},
};
use qsc::{
    ast::{
        self,
        visit::{walk_expr, walk_item, Visitor},
    },
    hir, resolve,
};
use std::iter::zip;

pub(crate) fn get_signature_help(
    compilation: &Compilation,
    source_name: &str,
    offset: u32,
) -> Option<SignatureHelp> {
    let (ast, offset) = resolve_offset(compilation, source_name, offset);

    let mut finder = SignatureHelpFinder {
        compilation,
        offset,
        signature_help: None,
        display: CodeDisplay::new(compilation),
    };

    finder.visit_package(&ast.package);

    finder.signature_help
}

struct SignatureHelpFinder<'a> {
    compilation: &'a Compilation,
    offset: u32,
    signature_help: Option<SignatureHelp>,
    display: CodeDisplay<'a>,
}

impl<'a> Visitor<'a> for SignatureHelpFinder<'a> {
    fn visit_item(&mut self, item: &'a ast::Item) {
        if span_contains(item.span, self.offset) {
            walk_item(self, item);
        }
    }

    fn visit_expr(&mut self, expr: &'a ast::Expr) {
        if span_touches(expr.span, self.offset) {
            match &*expr.kind {
                ast::ExprKind::Call(callee, args) if span_touches(args.span, self.offset) => {
                    walk_expr(self, args);
                    if self.signature_help.is_none() {
                        let callee = unwrap_parens(callee);
                        match try_get_direct_callee(self.compilation, callee) {
                            Some((package_id, callee_decl, item_doc)) => {
                                self.process_direct_callee(package_id, callee_decl, item_doc, args);
                            }
                            None => self.process_indirect_callee(callee, args),
                        }
                    }
                }
                _ => walk_expr(self, expr),
            }
        }
    }
}

impl SignatureHelpFinder<'_> {
    fn process_indirect_callee(&mut self, callee: &ast::Expr, args: &ast::Expr) {
        if let Some(ty) = self.compilation.find_ty(callee.id) {
            if let hir::ty::Ty::Arrow(arrow) = &ty {
                let sig_info = SignatureInformation {
                    label: self
                        .display
                        .hir_ty(self.compilation.current, ty)
                        .to_string(),
                    documentation: None,
                    parameters: self.get_type_params(self.compilation.current, &arrow.input),
                };

                // Capture arrow.input structure in a fake HIR Pat.
                let params = make_fake_pat(&arrow.input);

                self.signature_help = Some(SignatureHelp {
                    signatures: vec![sig_info],
                    active_signature: 0,
                    active_parameter: process_args(args, self.offset, &params),
                });
            }
        }
    }

    fn process_direct_callee(
        &mut self,
        package_id: hir::PackageId,
        callee_decl: &hir::CallableDecl,
        item_doc: &str,
        args: &ast::Expr,
    ) {
        let documentation = parse_doc_for_summary(item_doc);
        let documentation = (!documentation.is_empty()).then_some(documentation);

        let sig_info = SignatureInformation {
            label: self
                .display
                .hir_callable_decl(package_id, callee_decl)
                .to_string(),
            documentation,
            parameters: self.get_params(package_id, callee_decl, item_doc),
        };

        self.signature_help = Some(SignatureHelp {
            signatures: vec![sig_info],
            active_signature: 0,
            active_parameter: process_args(args, self.offset, &callee_decl.input),
        });
    }

    /// Takes a callable declaration node and the callable's doc string and
    /// generates the Parameter Information objects for the callable.
    /// Example:
    /// ```qsharp
    /// operation Foo(bar: Int, baz: Double) : Unit {}
    ///               └──┬───┘  └──┬──────┘
    ///               param 1    param 2
    ///              └─────────┬───────────┘
    ///                      param 0
    /// ```
    fn get_params(
        &self,
        package_id: hir::PackageId,
        decl: &hir::CallableDecl,
        doc: &str,
    ) -> Vec<ParameterInformation> {
        let mut offset = self.display.get_param_offset(package_id, decl);

        match &decl.input.kind {
            hir::PatKind::Discard | hir::PatKind::Bind(_) => {
                self.make_wrapped_params(offset, package_id, &decl.input, doc)
            }
            hir::PatKind::Tuple(_) => {
                self.make_param_with_offset(&mut offset, package_id, &decl.input, doc)
            }
        }
    }

    /// Callables with a single parameter in their parameter list are special-cased
    /// because we need to re-wrap the parameter into a tuple.
    fn make_wrapped_params(
        &self,
        offset: u32,
        package_id: hir::PackageId,
        pat: &hir::Pat,
        doc: &str,
    ) -> Vec<ParameterInformation> {
        let documentation = if let hir::PatKind::Bind(name) = &pat.kind {
            let documentation = parse_doc_for_param(doc, &name.name);
            (!documentation.is_empty()).then_some(documentation)
        } else {
            None
        };

        let len = usize_to_u32(self.display.hir_pat(package_id, pat).to_string().len());
        let param = ParameterInformation {
            label: Span {
                start: offset + 1,
                end: offset + len + 1,
            },
            documentation,
        };

        let wrapper = ParameterInformation {
            label: Span {
                start: offset,
                end: offset + len + 2,
            },
            documentation: None,
        };

        vec![wrapper, param]
    }

    fn make_param_with_offset(
        &self,
        offset: &mut u32,
        package_id: hir::PackageId,
        pat: &hir::Pat,
        doc: &str,
    ) -> Vec<ParameterInformation> {
        match &pat.kind {
            hir::PatKind::Bind(_) | hir::PatKind::Discard => {
                let documentation = if let hir::PatKind::Bind(name) = &pat.kind {
                    let documentation = parse_doc_for_param(doc, &name.name);
                    (!documentation.is_empty()).then_some(documentation)
                } else {
                    None
                };

                let len = usize_to_u32(self.display.hir_pat(package_id, pat).to_string().len());
                let start = *offset;
                *offset += len;
                vec![ParameterInformation {
                    label: Span {
                        start,
                        end: *offset,
                    },
                    documentation,
                }]
            }
            hir::PatKind::Tuple(items) => {
                let len = usize_to_u32(self.display.hir_pat(package_id, pat).to_string().len());
                let mut rtrn = vec![ParameterInformation {
                    label: Span {
                        start: *offset,
                        end: *offset + len,
                    },
                    documentation: None,
                }];
                *offset += 1; // for the open parenthesis
                let mut is_first = true;
                for item in items {
                    if is_first {
                        is_first = false;
                    } else {
                        *offset += 2; // 2 for the comma and space
                    }
                    rtrn.extend(self.make_param_with_offset(offset, package_id, item, doc));
                }
                *offset += 1; // for the close parenthesis
                rtrn
            }
        }
    }

    fn get_type_params(
        &self,
        package_id: hir::PackageId,
        ty: &hir::ty::Ty,
    ) -> Vec<ParameterInformation> {
        let mut offset = 1; // 1 for the open parenthesis character

        match &ty {
            hir::ty::Ty::Tuple(_) => self.make_type_param_with_offset(&mut offset, package_id, ty),
            _ => self.params_for_single_type_parameter(offset, package_id, ty),
        }
    }

    /// Callables with a single parameter in their parameter list are special-cased
    /// because we need to insert an additional parameter info to make the list
    /// compatible with the argument processing logic.
    fn params_for_single_type_parameter(
        &self,
        offset: u32,
        package_id: hir::PackageId,
        ty: &hir::ty::Ty,
    ) -> Vec<ParameterInformation> {
        let len = usize_to_u32(self.display.hir_ty(package_id, ty).to_string().len());
        let start = offset;
        let end = offset + len;

        let param = ParameterInformation {
            label: Span { start, end },
            documentation: None,
        };

        // The wrapper is a duplicate of the parameter. This is to make
        // the generated list of parameter information objects compatible
        // with the argument processing logic.
        let wrapper = ParameterInformation {
            label: Span { start, end },
            documentation: None,
        };

        vec![wrapper, param]
    }

    fn make_type_param_with_offset(
        &self,
        offset: &mut u32,
        package_id: hir::PackageId,
        ty: &hir::ty::Ty,
    ) -> Vec<ParameterInformation> {
        if let hir::ty::Ty::Tuple(items) = &ty {
            let len = usize_to_u32(self.display.hir_ty(package_id, ty).to_string().len());
            let mut rtrn = vec![ParameterInformation {
                label: Span {
                    start: *offset,
                    end: *offset + len,
                },
                documentation: None,
            }];
            *offset += 1; // for the open parenthesis
            let mut is_first = true;
            for item in items {
                if is_first {
                    is_first = false;
                } else {
                    *offset += 2; // 2 for the comma and space
                }
                rtrn.extend(self.make_type_param_with_offset(offset, package_id, item));
            }
            *offset += 1; // for the close parenthesis
            rtrn
        } else {
            let len = usize_to_u32(self.display.hir_ty(package_id, ty).to_string().len());
            let start = *offset;
            *offset += len;
            vec![ParameterInformation {
                label: Span {
                    start,
                    end: *offset,
                },
                documentation: None,
            }]
        }
    }
}

fn unwrap_parens(expr: &ast::Expr) -> &ast::Expr {
    match &*expr.kind {
        ast::ExprKind::Paren(inner) => unwrap_parens(inner),
        _ => expr,
    }
}

fn usize_to_u32(x: usize) -> u32 {
    u32::try_from(x).expect("failed to cast usize to u32 while generating signature help")
}

/// If the `callee` expression is a direct reference to a callable, returns
/// the callable and its doc string, else returns None.
fn try_get_direct_callee<'a>(
    compilation: &'a Compilation,
    callee: &ast::Expr,
) -> Option<(hir::PackageId, &'a hir::CallableDecl, &'a str)> {
    if let ast::ExprKind::Path(path) = &*callee.kind {
<<<<<<< HEAD
        if let Some(resolve::Res::Item(item_id)) = compilation.current_unit().ast.names.get(path.id)
        {
            let (item, package_id, _) = compilation.find_item(compilation.current, item_id);
=======
        if let Some(resolve::Res::Item(item_id)) = compilation.user_unit.ast.names.get(path.id) {
            let (item, _, resolved_item_id) =
                resolve_item_relative_to_user_package(compilation, item_id);
>>>>>>> 0a063b0d
            if let hir::ItemKind::Callable(callee_decl) = &item.kind {
                return Some((resolved_item_id.package, callee_decl, &item.doc));
            }
        }
    }

    None
}

/// Captures the hierarchical structure of a type based on Tuples by
/// creating an HIR Pat with the same hierarchical structure. Other than
/// the structure, the Pat and sub-Pats have default field values.
fn make_fake_pat(ty: &hir::ty::Ty) -> hir::Pat {
    hir::Pat {
        id: hir::NodeId::default(),
        span: qsc::Span::default(),
        ty: hir::ty::Ty::Err,
        kind: match ty {
            hir::ty::Ty::Tuple(items) => {
                hir::PatKind::Tuple(items.iter().map(make_fake_pat).collect())
            }
            _ => hir::PatKind::Discard,
        },
    }
}

fn process_args(args: &ast::Expr, location: u32, params: &hir::Pat) -> u32 {
    fn count_params(params: &hir::Pat) -> i32 {
        match &params.kind {
            hir::PatKind::Bind(_) | hir::PatKind::Discard => 1,
            hir::PatKind::Tuple(items) => items.iter().map(count_params).sum::<i32>() + 1,
        }
    }

    fn try_as_tuple<'a, 'b>(
        args: &'a ast::Expr,
        params: &'b hir::Pat,
        top: bool,
    ) -> Option<(Vec<&'a ast::Expr>, Vec<&'b hir::Pat>)> {
        let args = match &*args.kind {
            ast::ExprKind::Tuple(arg_items) => Some(
                arg_items
                    .iter()
                    .map(std::convert::AsRef::as_ref)
                    .collect::<Vec<_>>(),
            ),
            ast::ExprKind::Paren(arg) => Some(vec![arg.as_ref()]),
            _ => None,
        };

        let params = if let hir::PatKind::Tuple(param_items) = &params.kind {
            Some(param_items.iter().collect::<Vec<_>>())
        } else if top {
            Some(vec![params])
        } else {
            None
        };

        match (args, params) {
            (Some(args), Some(params)) => Some((args, params)),
            _ => None,
        }
    }

    fn increment_until_cursor(
        args: &ast::Expr,
        cursor: u32,
        params: &hir::Pat,
        i: &mut i32,
        top: bool,
    ) {
        if cursor < args.span.lo {
            return;
        }

        if args.span.hi < cursor {
            *i += count_params(params);
            return;
        }

        if let Some((arg_items, param_items)) = try_as_tuple(args, params, top) {
            // check to see if cursor is inside of tuple, past the starting `(` but before the ending `)`
            if args.span.lo < cursor && cursor < args.span.hi {
                let items = zip(&arg_items, &param_items).collect::<Vec<_>>();

                // is the cursor after the last item of a *finished* parameter tuple?
                let is_inside_coda = param_items.len() <= arg_items.len()
                    && match items.last() {
                        Some(last) => last.0.span.hi < cursor,
                        None => true,
                    };

                if !is_inside_coda {
                    *i += 1;
                    for (arg, param) in items {
                        increment_until_cursor(arg, cursor, param, i, false);
                    }
                }
            }
        }
    }

    let mut i = 0;
    increment_until_cursor(args, location, params, &mut i, true);
    i.try_into().expect("got negative param index")
}<|MERGE_RESOLUTION|>--- conflicted
+++ resolved
@@ -30,7 +30,7 @@
         compilation,
         offset,
         signature_help: None,
-        display: CodeDisplay::new(compilation),
+        display: CodeDisplay { compilation },
     };
 
     finder.visit_package(&ast.package);
@@ -342,17 +342,18 @@
     callee: &ast::Expr,
 ) -> Option<(hir::PackageId, &'a hir::CallableDecl, &'a str)> {
     if let ast::ExprKind::Path(path) = &*callee.kind {
-<<<<<<< HEAD
         if let Some(resolve::Res::Item(item_id)) = compilation.current_unit().ast.names.get(path.id)
         {
-            let (item, package_id, _) = compilation.find_item(compilation.current, item_id);
-=======
-        if let Some(resolve::Res::Item(item_id)) = compilation.user_unit.ast.names.get(path.id) {
             let (item, _, resolved_item_id) =
-                resolve_item_relative_to_user_package(compilation, item_id);
->>>>>>> 0a063b0d
+                compilation.resolve_item_relative_to_user_package(item_id);
             if let hir::ItemKind::Callable(callee_decl) = &item.kind {
-                return Some((resolved_item_id.package, callee_decl, &item.doc));
+                return Some((
+                    resolved_item_id
+                        .package
+                        .expect("package id should be resolved"),
+                    callee_decl,
+                    &item.doc,
+                ));
             }
         }
     }
