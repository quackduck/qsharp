// Copyright (c) Microsoft Corporation.
// Licensed under the MIT License.

use expect_test::{expect, Expect};

<<<<<<< HEAD
use super::{get_definition, Definition};
use crate::test_utils::{
    compile_notebook_with_fake_stdlib_and_markers, compile_with_fake_stdlib,
    get_source_and_marker_offsets,
=======
use super::{get_definition, Location};
use crate::test_utils::{
    compile_with_fake_stdlib, get_source_and_marker_offsets, target_offsets_to_spans,
>>>>>>> c1aa7589
};

/// Asserts that the definition given at the cursor position matches the expected range.
/// The cursor position is indicated by a `↘` marker in the source text.
/// The expected definition range is indicated by `◉` markers in the source text.
fn assert_definition(source_with_markers: &str) {
    let (source, cursor_offsets, target_offsets) =
        get_source_and_marker_offsets(source_with_markers);
    let target_spans = target_offsets_to_spans(&target_offsets);
    let compilation = compile_with_fake_stdlib("<source>", &source);
    let actual_definition = get_definition(&compilation, "<source>", cursor_offsets[0]);
    let expected_definition = if target_spans.is_empty() {
        None
    } else {
        Some(Location {
            source: "<source>".to_string(),
            span: target_spans[0],
        })
    };
    assert_eq!(&expected_definition, &actual_definition);
}

<<<<<<< HEAD
fn assert_definition_notebook(cells_with_markers: &[(&str, &str)]) {
    let (compilation, cell_uri, offset, target_cell_uri, target_offsets) =
        compile_notebook_with_fake_stdlib_and_markers(cells_with_markers);
    let actual_definition = get_definition(&compilation, &cell_uri, offset);
    let expected_definition = if target_offsets.is_empty() {
        None
    } else {
        Some(Definition {
            source: target_cell_uri
                .expect("input should have a target marker")
                .to_string(),
            offset: target_offsets[0],
        })
    };
    assert_eq!(&expected_definition, &actual_definition);
}

=======
/// Asserts that the definition given at the cursor position matches the expected definition.
/// The cursor position is indicated by a `↘` marker in the source text.
>>>>>>> c1aa7589
fn check(source_with_markers: &str, expect: &Expect) {
    let (source, cursor_offsets, _) = get_source_and_marker_offsets(source_with_markers);
    let compilation = compile_with_fake_stdlib("<source>", &source);
    let actual_definition = get_definition(&compilation, "<source>", cursor_offsets[0]);
    expect.assert_debug_eq(&actual_definition);
}

#[test]
fn callable() {
    assert_definition(
        r#"
    namespace Test {
        operation ◉F↘oo◉() : Unit {
        }
    }
    "#,
    );
}

#[test]
fn callable_ref() {
    assert_definition(
        r#"
    namespace Test {
        operation ◉Callee◉() : Unit {
        }

        operation Caller() : Unit {
            C↘allee();
        }
    }
    "#,
    );
}

#[test]
fn variable() {
    assert_definition(
        r#"
    namespace Test {
        operation Foo() : Unit {
            let ◉↘x◉ = 3;
        }
    }
    "#,
    );
}

#[test]
fn variable_ref() {
    assert_definition(
        r#"
    namespace Test {
        operation Foo() : Unit {
            let ◉x◉ = 3;
            let y = ↘x;
        }
    }
    "#,
    );
}

#[test]
fn parameter() {
    assert_definition(
        r#"
    namespace Test {
        operation Foo(◉↘x◉: Int) : Unit {
        }
    }
    "#,
    );
}

#[test]
fn parameter_ref() {
    assert_definition(
        r#"
    namespace Test {
        operation Foo(◉x◉: Int) : Unit {
            let y = ↘x;
        }
    }
    "#,
    );
}

#[test]
fn udt() {
    assert_definition(
        r#"
    namespace Test {
        newtype ◉B↘ar◉ = (a: Int, b: Double);
    }
    "#,
    );
}

#[test]
fn udt_ref() {
    assert_definition(
        r#"
    namespace Test {
        newtype ◉Bar◉ = (a: Int, b: Double);

        operation Foo() : Unit {
            let x = B↘ar(1, 2.3);
        }
    }
    "#,
    );
}

#[test]
fn udt_ref_sig() {
    assert_definition(
        r#"
    namespace Test {
        newtype ◉Bar◉ = (a: Int, b: Double);

        operation Foo() : B↘ar {
            Bar(1, 2.3)
        }
    }
    "#,
    );
}

#[test]
fn udt_ref_param() {
    assert_definition(
        r#"
    namespace Test {
        newtype ◉Bar◉ = (a: Int, b: Double);

        operation Foo(x: B↘ar) : Unit {
        }
    }
    "#,
    );
}

#[test]
fn udt_ref_anno() {
    assert_definition(
        r#"
    namespace Test {
        newtype ◉Bar◉ = (a: Int, b: Double);

        operation Foo() : Unit {
            let x: B↘ar = Bar(1, 2.3);
        }
    }
    "#,
    );
}

#[test]
fn udt_ref_ty_def() {
    assert_definition(
        r#"
    namespace Test {
        newtype ◉Bar◉ = (a: Int, b: Double);
        newtype Foo = (a: B↘ar, b: Double);
    }
    "#,
    );
}

#[test]
fn udt_field() {
    assert_definition(
        r#"
    namespace Test {
        newtype Pair = (◉f↘st◉: Int, snd: Double);
    }
    "#,
    );
}

#[test]
fn udt_field_ref() {
    assert_definition(
        r#"
    namespace Test {
        newtype Pair = (fst: Int, ◉snd◉: Double);
        operation Foo() : Unit {
            let a = Pair(1, 2.3);
            let b = a::s↘nd;
        }
    }
    "#,
    );
}

#[test]
fn lambda_param() {
    assert_definition(
        r#"
    namespace Test {
        operation Foo() : Unit {
            let local = (◉↘x◉, y) => x;
            let z = local(1, 2.3);
        }
    }
    "#,
    );
}

#[test]
fn lambda_param_ref() {
    assert_definition(
        r#"
    namespace Test {
        operation Foo() : Unit {
            let local = (◉x◉, y) => ↘x;
            let z = local(1, 2.3);
        }
    }
    "#,
    );
}

#[test]
fn lambda_closure_ref() {
    assert_definition(
        r#"
    namespace Test {
        operation Foo() : Unit {
            let ◉a◉ = "Hello";
            let local = (x, y) => ↘a;
            let z = local(1, 2.3);
        }
    }
    "#,
    );
}

#[test]
fn std_call() {
    check(
        r#"
    namespace Test {
        open FakeStdLib;
        operation Foo() : Unit {
            F↘ake();
        }
    }
    "#,
        &expect![[r#"
            Some(
                Location {
                    source: "qsharp-library-source:<std>",
                    span: Span {
                        start: 49,
                        end: 53,
                    },
                },
            )
        "#]],
    );
}

#[test]
fn other_namespace_call_ref() {
    assert_definition(
        r#"
    namespace Test {
        open Other;
        operation Foo() : Unit {
            B↘ar();
        }
    }

    namespace Other {
        operation ◉Bar◉() : Unit {}
    }
    "#,
    );
}

#[test]
fn parameter_ref_with_body_specialization() {
    assert_definition(
        r#"
    namespace Test {
        operation Foo(◉x◉: Int) : Unit is Adj {
            body ... {
                let y = ↘x;
            }
        }
    }
    "#,
    );
}

#[test]
fn parameter_ref_with_adj_specialization() {
    assert_definition(
        r#"
    namespace Test {
        operation Foo(◉x◉: Int) : Unit is Adj {
            body ... {}
            adjoint ... {
                let y = ↘x;
            }
        }
    }
    "#,
    );
}

#[test]
fn ctl_specialization_parameter() {
    assert_definition(
        r#"
    namespace Test {
        operation Foo(x: Int) : Unit is Ctl {
            body ... {}
            controlled (◉c↘s◉, ...) {}
        }
    }
    "#,
    );
}

#[test]
fn ctl_specialization_parameter_ref() {
    assert_definition(
        r#"
    namespace Test {
        operation Foo(x: Int) : Unit is Ctl {
            body ... {}
            controlled (◉cs◉, ...) {
                let y = c↘s;
            }
        }
    }
    "#,
    );
}

#[test]
fn std_udt() {
    check(
        r#"
    namespace Test {
        operation Foo() : FakeStdLib.Ud↘t {
        }
    }
    "#,
        &expect![[r#"
            Some(
                Location {
                    source: "qsharp-library-source:<std>",
                    span: Span {
                        start: 210,
                        end: 213,
                    },
                },
            )
        "#]],
    );
}

#[test]
fn std_udt_udt_field() {
    check(
        r#"
    namespace Test {
        open FakeStdLib;
        operation Foo() : Udt {
            let f = UdtWrapper(TakesUdt);
            f::inner::x↘
        }
    }
    "#,
        &expect![[r#"
            Some(
                Location {
                    source: "qsharp-library-source:<std>",
                    span: Span {
                        start: 217,
                        end: 218,
                    },
                },
            )
        "#]],
    );
}

#[test]
fn notebook_callable_def_across_cells() {
    assert_definition_notebook(&[
        ("cell1", "operation ◉Callee() : Unit {}"),
        ("cell2", "C↘allee();"),
    ]);
}

#[test]
fn notebook_callable_defined_in_later_cell() {
    assert_definition_notebook(&[
        ("cell1", "C↘allee();"),
        ("cell2", "operation Callee() : Unit {}"),
    ]);
}<|MERGE_RESOLUTION|>--- conflicted
+++ resolved
@@ -3,16 +3,13 @@
 
 use expect_test::{expect, Expect};
 
-<<<<<<< HEAD
-use super::{get_definition, Definition};
-use crate::test_utils::{
-    compile_notebook_with_fake_stdlib_and_markers, compile_with_fake_stdlib,
-    get_source_and_marker_offsets,
-=======
-use super::{get_definition, Location};
-use crate::test_utils::{
-    compile_with_fake_stdlib, get_source_and_marker_offsets, target_offsets_to_spans,
->>>>>>> c1aa7589
+use super::get_definition;
+use crate::{
+    protocol::Location,
+    test_utils::{
+        compile_notebook_with_fake_stdlib_and_markers, compile_with_fake_stdlib,
+        get_source_and_marker_offsets, target_offsets_to_spans,
+    },
 };
 
 /// Asserts that the definition given at the cursor position matches the expected range.
@@ -35,28 +32,24 @@
     assert_eq!(&expected_definition, &actual_definition);
 }
 
-<<<<<<< HEAD
 fn assert_definition_notebook(cells_with_markers: &[(&str, &str)]) {
     let (compilation, cell_uri, offset, target_cell_uri, target_offsets) =
         compile_notebook_with_fake_stdlib_and_markers(cells_with_markers);
+    let target_spans = target_offsets_to_spans(&target_offsets);
     let actual_definition = get_definition(&compilation, &cell_uri, offset);
-    let expected_definition = if target_offsets.is_empty() {
+    let expected_definition = if target_spans.is_empty() {
         None
     } else {
-        Some(Definition {
+        Some(Location {
             source: target_cell_uri
                 .expect("input should have a target marker")
                 .to_string(),
-            offset: target_offsets[0],
+            span: target_spans[0],
         })
     };
     assert_eq!(&expected_definition, &actual_definition);
 }
 
-=======
-/// Asserts that the definition given at the cursor position matches the expected definition.
-/// The cursor position is indicated by a `↘` marker in the source text.
->>>>>>> c1aa7589
 fn check(source_with_markers: &str, expect: &Expect) {
     let (source, cursor_offsets, _) = get_source_and_marker_offsets(source_with_markers);
     let compilation = compile_with_fake_stdlib("<source>", &source);
@@ -451,7 +444,7 @@
 #[test]
 fn notebook_callable_def_across_cells() {
     assert_definition_notebook(&[
-        ("cell1", "operation ◉Callee() : Unit {}"),
+        ("cell1", "operation ◉Callee◉() : Unit {}"),
         ("cell2", "C↘allee();"),
     ]);
 }
