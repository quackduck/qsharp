// Copyright (c) Microsoft Corporation.
// Licensed under the MIT License.

#[cfg(test)]
mod tests;

use std::sync::Arc;

use crate::compilation::{Compilation, CompilationKind};
use crate::display::CodeDisplay;
use crate::protocol::{self, CompletionItem, CompletionItemKind, CompletionList};
use crate::qsc_utils::span_contains;
use qsc::ast::visit::{self, Visitor};
use qsc::hir::{ItemKind, Package, PackageId};

const PRELUDE: [&str; 3] = [
    "Microsoft.Quantum.Canon",
    "Microsoft.Quantum.Core",
    "Microsoft.Quantum.Intrinsic",
];

pub(crate) fn get_completions(
    compilation: &Compilation,
    source_name: &str,
    offset: u32,
) -> CompletionList {
    let offset = compilation.source_offset_to_package_offset(source_name, offset);
    let user_ast_package = &compilation.user_unit().ast.package;

    // Determine context for the offset
    let mut context_finder = ContextFinder {
        offset,
        context: if user_ast_package.nodes.is_empty() {
            // The parser failed entirely, no context to go on
            Context::NoCompilation
        } else {
            // Starting context is top-level (i.e. outside a namespace block)
            Context::TopLevel
        },
        opens: vec![],
        start_of_namespace: None,
        current_namespace_name: None,
    };
    context_finder.visit_package(user_ast_package);

    let indent = match context_finder.start_of_namespace {
        Some(start) => get_indent(compilation, start),
        None => String::new(),
    };

    // The PRELUDE namespaces are always implicitly opened.
    context_finder
        .opens
        .extend(PRELUDE.into_iter().map(|ns| (Arc::from(ns), None)));

    // We don't attempt to be comprehensive or accurate when determining completions,
    // since that's not really possible without more sophisticated error recovery
    // in the parser or the ability for the resolver to gather all
    // appropriate names for a scope. These are not done at the moment.

    // So the following is an attempt to get "good enough" completions, tuned
    // based on the user experience of typing out a few samples in the editor.

    let mut builder = CompletionListBuilder::new();
    match context_finder.context {
        Context::Namespace => {
            // Include "open", "operation", etc
            builder.push_item_decl_keywords();
            builder.push_attributes();

            // Typing into a callable decl sometimes breaks the
            // parser and the context appears to be a namespace block,
            // so just include everything that may be relevant
            builder.push_stmt_keywords();
            builder.push_expr_keywords();
            builder.push_types();
            builder.push_globals(
                compilation,
                &context_finder.opens,
                context_finder.start_of_namespace,
                &context_finder.current_namespace_name,
                &indent,
            );
        }

        Context::CallableSignature => {
            builder.push_types();
        }
        Context::Block => {
            // Pretty much anything goes in a block
            builder.push_stmt_keywords();
            builder.push_expr_keywords();
            builder.push_types();
            builder.push_globals(
                compilation,
                &context_finder.opens,
                context_finder.start_of_namespace,
                &context_finder.current_namespace_name,
                &indent,
            );

            // Item decl keywords last, unlike in a namespace
            builder.push_item_decl_keywords();
        }
        Context::NoCompilation | Context::TopLevel => match compilation.kind {
            CompilationKind::OpenDocument => builder.push_namespace_keyword(),
            CompilationKind::Notebook => {
                // For notebooks, the top-level allows for
                // more syntax.

                // Item declarations
                builder.push_item_decl_keywords();

                // Things that go in a block
                builder.push_stmt_keywords();
                builder.push_expr_keywords();
                builder.push_types();
                builder.push_globals(
                    compilation,
                    &context_finder.opens,
                    context_finder.start_of_namespace,
                    &context_finder.current_namespace_name,
                    &indent,
                );

                // Namespace declarations - least likely to be used, so last
                builder.push_namespace_keyword();
            }
        },
    }

    CompletionList {
        items: builder.into_items(),
    }
}

fn get_indent(compilation: &Compilation, package_offset: u32) -> String {
    let source = compilation
        .user_unit()
        .sources
        .find_by_offset(package_offset)
        .expect("source should exist in the user source map");
    let source_offset = (package_offset - source.offset)
        .try_into()
        .expect("offset can't be converted to uszie");
    let before_offset = &source.contents[..source_offset];
    let mut indent = match before_offset.rfind(|c| c == '{' || c == '\n') {
        Some(begin) => {
            let indent = &before_offset[begin..];
            indent.strip_prefix('{').unwrap_or(indent)
        }
        None => before_offset,
    }
    .to_string();
    if !indent.starts_with('\n') {
        indent.insert(0, '\n');
    }
    indent
}

struct CompletionListBuilder {
    current_sort_group: u32,
    items: Vec<CompletionItem>,
}

impl CompletionListBuilder {
    fn new() -> Self {
        CompletionListBuilder {
            current_sort_group: 1,
            items: Vec::new(),
        }
    }

    fn into_items(self) -> Vec<CompletionItem> {
        self.items
    }

    fn push_item_decl_keywords(&mut self) {
        static ITEM_KEYWORDS: [&str; 5] = ["operation", "open", "internal", "function", "newtype"];

        self.push_completions(
            ITEM_KEYWORDS
                .map(|key| CompletionItem::new(key.to_string(), CompletionItemKind::Keyword))
                .into_iter(),
        );
    }

    fn push_attributes(&mut self) {
        static ATTRIBUTES: [&str; 2] = ["@EntryPoint()", "@Config()"];

        self.push_completions(
            ATTRIBUTES
                .map(|key| CompletionItem::new(key.to_string(), CompletionItemKind::Property))
                .into_iter(),
        );
    }

    fn push_namespace_keyword(&mut self) {
        self.push_completions(
            [CompletionItem::new(
                "namespace".to_string(),
                CompletionItemKind::Keyword,
            )]
            .into_iter(),
        );
    }

    fn push_types(&mut self) {
        static PRIMITIVE_TYPES: [&str; 10] = [
            "Qubit", "Int", "Unit", "Result", "Bool", "BigInt", "Double", "Pauli", "Range",
            "String",
        ];
        static FUNCTOR_KEYWORDS: [&str; 3] = ["Adj", "Ctl", "is"];

        self.push_completions(
            PRIMITIVE_TYPES
                .map(|key| CompletionItem::new(key.to_string(), CompletionItemKind::Interface))
                .into_iter(),
        );

        self.push_completions(
            FUNCTOR_KEYWORDS
                .map(|key| CompletionItem::new(key.to_string(), CompletionItemKind::Keyword))
                .into_iter(),
        );
    }

    fn push_globals(
        &mut self,
        compilation: &Compilation,
        opens: &[(Arc<str>, Option<Arc<str>>)],
        start_of_namespace: Option<u32>,
<<<<<<< HEAD
        current_namespace_name: &Option<Arc<str>>,
=======
        current_namespace_name: &Option<Rc<str>>,
        indent: &String,
>>>>>>> 849ee449
    ) {
        let core = &compilation
            .package_store
            .get(PackageId::CORE)
            .expect("expected to find core package")
            .package;

        let mut all_except_core = compilation
            .package_store
            .iter()
            .filter(|p| p.0 != PackageId::CORE)
            .collect::<Vec<_>>();

        // Reverse to collect symbols starting at the current package backwards
        all_except_core.reverse();

        for (package_id, _) in &all_except_core {
            self.push_sorted_completions(Self::get_callables(
                compilation,
                *package_id,
                opens,
                start_of_namespace,
                current_namespace_name.clone(),
                indent,
            ));
        }

        self.push_sorted_completions(Self::get_core_callables(compilation, core));

        for (_, unit) in &all_except_core {
            self.push_completions(Self::get_namespaces(&unit.package));
        }

        self.push_completions(Self::get_namespaces(core));
    }

    fn push_stmt_keywords(&mut self) {
        static STMT_KEYWORDS: [&str; 5] = ["let", "return", "use", "mutable", "borrow"];

        self.push_completions(
            STMT_KEYWORDS
                .map(|key| CompletionItem::new(key.to_string(), CompletionItemKind::Keyword))
                .into_iter(),
        );
    }

    fn push_expr_keywords(&mut self) {
        static EXPR_KEYWORDS: [&str; 11] = [
            "if", "for", "in", "within", "apply", "repeat", "until", "fixup", "set", "while",
            "fail",
        ];

        self.push_completions(
            EXPR_KEYWORDS
                .map(|key| CompletionItem::new(key.to_string(), CompletionItemKind::Keyword))
                .into_iter(),
        );
    }

    /// Each invocation of this function increments the sort group so that
    /// in the eventual completion list, the groups of items show up in the
    /// order they were added.
    /// The items are then sorted according to the input list order (not alphabetical)
    fn push_completions(&mut self, iter: impl Iterator<Item = CompletionItem>) {
        let mut current_sort_prefix = 0;

        self.items.extend(iter.map(|item| CompletionItem {
            sort_text: {
                current_sort_prefix += 1;
                Some(format!(
                    "{:02}{:02}{}",
                    self.current_sort_group, current_sort_prefix, item.label
                ))
            },
            ..item
        }));

        self.current_sort_group += 1;
    }

    /// Push a group of completions that are themselves sorted into subgroups
    fn push_sorted_completions(&mut self, iter: impl Iterator<Item = (CompletionItem, u32)>) {
        self.items
            .extend(iter.map(|(item, item_sort_group)| CompletionItem {
                sort_text: Some(format!(
                    "{:02}{:02}{}",
                    self.current_sort_group, item_sort_group, item.label
                )),
                ..item
            }));

        self.current_sort_group += 1;
    }

    fn get_callables<'a>(
        compilation: &'a Compilation,
        package_id: PackageId,
        opens: &'a [(Arc<str>, Option<Arc<str>>)],
        start_of_namespace: Option<u32>,
<<<<<<< HEAD
        current_namespace_name: Option<Arc<str>>,
=======
        current_namespace_name: Option<Rc<str>>,
        indent: &'a String,
>>>>>>> 849ee449
    ) -> impl Iterator<Item = (CompletionItem, u32)> + 'a {
        let package = &compilation
            .package_store
            .get(package_id)
            .expect("package id should exist")
            .package;
        let display = CodeDisplay { compilation };

        package.items.values().filter_map(move |i| {
            // We only want items whose parents are namespaces
            if let Some(item_id) = i.parent {
                if let Some(parent) = package.items.get(item_id) {
                    if let ItemKind::Namespace(namespace, _) = &parent.kind {
                        return match &i.kind {
                            ItemKind::Callable(callable_decl) => {
                                let name = callable_decl.name.name.as_ref();
                                let detail =
                                    Some(display.hir_callable_decl(callable_decl).to_string());
                                // Everything that starts with a __ goes last in the list
                                let sort_group = u32::from(name.starts_with("__"));
                                let mut additional_edits = vec![];
                                let mut qualification: Option<Arc<str>> = None;
                                match &current_namespace_name {
                                    Some(curr_ns) if **curr_ns == *namespace.name => {}
                                    _ => {
                                        // open is an option of option of Arc<str>
                                        // the first option tells if it found an open with the namespace name
                                        // the second, nested option tells if that open has an alias
                                        let open = opens.iter().find_map(|(name, alias)| {
                                            if **name == *namespace.name {
                                                Some(alias)
                                            } else {
                                                None
                                            }
                                        });
                                        qualification = match open {
                                            Some(alias) => alias.as_ref().cloned(),
                                            None => match start_of_namespace {
                                                Some(start) => {
                                                    additional_edits.push((
                                                        protocol::Span { start, end: start },
                                                        format!(
                                                            "open {};{}",
                                                            namespace.name.clone(),
                                                            indent,
                                                        ),
                                                    ));
                                                    None
                                                }
                                                None => Some(Arc::from(&*namespace.name)),
                                            },
                                        }
                                    }
                                }

                                let additional_text_edits = if additional_edits.is_empty() {
                                    None
                                } else {
                                    Some(additional_edits)
                                };

                                let label = if let Some(qualification) = qualification {
                                    format!("{qualification}.{name}")
                                } else {
                                    name.to_owned()
                                };
                                Some((
                                    CompletionItem {
                                        label,
                                        kind: CompletionItemKind::Function,
                                        sort_text: None, // This will get filled in during `push_sorted_completions`
                                        detail,
                                        additional_text_edits,
                                    },
                                    sort_group,
                                ))
                            }
                            _ => None,
                        };
                    }
                }
            }
            None
        })
    }

    fn get_core_callables<'a>(
        compilation: &'a Compilation,
        package: &'a Package,
    ) -> impl Iterator<Item = (CompletionItem, u32)> + 'a {
        let display = CodeDisplay { compilation };

        package.items.values().filter_map(move |i| match &i.kind {
            ItemKind::Callable(callable_decl) => {
                let name = callable_decl.name.name.as_ref();
                let detail = Some(display.hir_callable_decl(callable_decl).to_string());
                // Everything that starts with a __ goes last in the list
                let sort_group = u32::from(name.starts_with("__"));
                Some((
                    CompletionItem {
                        label: name.to_string(),
                        kind: CompletionItemKind::Function,
                        sort_text: None, // This will get filled in during `push_sorted_completions`
                        detail,
                        additional_text_edits: None,
                    },
                    sort_group,
                ))
            }
            _ => None,
        })
    }

    fn get_namespaces(package: &'_ Package) -> impl Iterator<Item = CompletionItem> + '_ {
        package.items.values().filter_map(|i| match &i.kind {
            ItemKind::Namespace(namespace, _) => Some(CompletionItem::new(
                namespace.name.to_string(),
                CompletionItemKind::Module,
            )),
            _ => None,
        })
    }
}

struct ContextFinder {
    offset: u32,
    context: Context,
    opens: Vec<(Arc<str>, Option<Arc<str>>)>,
    start_of_namespace: Option<u32>,
    current_namespace_name: Option<Arc<str>>,
}

#[derive(Debug, PartialEq)]
enum Context {
    NoCompilation,
    TopLevel,
    Namespace,
    CallableSignature,
    Block,
}

impl Visitor<'_> for ContextFinder {
    fn visit_namespace(&mut self, namespace: &'_ qsc::ast::Namespace) {
        if span_contains(namespace.span, self.offset) {
            self.current_namespace_name = Some(Arc::from(&*namespace.name.name));
            self.context = Context::Namespace;
            self.opens = vec![];
            self.start_of_namespace = None;
            visit::walk_namespace(self, namespace);
        }
    }

    fn visit_item(&mut self, item: &'_ qsc::ast::Item) {
        if self.start_of_namespace.is_none() {
            self.start_of_namespace = Some(item.span.lo);
        }

        if let qsc::ast::ItemKind::Open(name, alias) = &*item.kind {
            self.opens.push((
                Arc::from(&*name.name),
                alias.as_ref().map(|alias| Arc::from(&*alias.name)),
            ));
        }

        if span_contains(item.span, self.offset) {
            visit::walk_item(self, item);
        }
    }

    fn visit_callable_decl(&mut self, decl: &'_ qsc::ast::CallableDecl) {
        if span_contains(decl.span, self.offset) {
            // This span covers the body too, but the
            // context will get overwritten by visit_block
            // if the offset is inside the actual body
            self.context = Context::CallableSignature;
            visit::walk_callable_decl(self, decl);
        }
    }

    fn visit_block(&mut self, block: &'_ qsc::ast::Block) {
        if span_contains(block.span, self.offset) {
            self.context = Context::Block;
        }
    }
}<|MERGE_RESOLUTION|>--- conflicted
+++ resolved
@@ -4,7 +4,7 @@
 #[cfg(test)]
 mod tests;
 
-use std::sync::Arc;
+use std::rc::Rc;
 
 use crate::compilation::{Compilation, CompilationKind};
 use crate::display::CodeDisplay;
@@ -51,7 +51,7 @@
     // The PRELUDE namespaces are always implicitly opened.
     context_finder
         .opens
-        .extend(PRELUDE.into_iter().map(|ns| (Arc::from(ns), None)));
+        .extend(PRELUDE.into_iter().map(|ns| (Rc::from(ns), None)));
 
     // We don't attempt to be comprehensive or accurate when determining completions,
     // since that's not really possible without more sophisticated error recovery
@@ -228,14 +228,10 @@
     fn push_globals(
         &mut self,
         compilation: &Compilation,
-        opens: &[(Arc<str>, Option<Arc<str>>)],
+        opens: &[(Rc<str>, Option<Rc<str>>)],
         start_of_namespace: Option<u32>,
-<<<<<<< HEAD
-        current_namespace_name: &Option<Arc<str>>,
-=======
         current_namespace_name: &Option<Rc<str>>,
         indent: &String,
->>>>>>> 849ee449
     ) {
         let core = &compilation
             .package_store
@@ -333,14 +329,10 @@
     fn get_callables<'a>(
         compilation: &'a Compilation,
         package_id: PackageId,
-        opens: &'a [(Arc<str>, Option<Arc<str>>)],
+        opens: &'a [(Rc<str>, Option<Rc<str>>)],
         start_of_namespace: Option<u32>,
-<<<<<<< HEAD
-        current_namespace_name: Option<Arc<str>>,
-=======
         current_namespace_name: Option<Rc<str>>,
         indent: &'a String,
->>>>>>> 849ee449
     ) -> impl Iterator<Item = (CompletionItem, u32)> + 'a {
         let package = &compilation
             .package_store
@@ -362,15 +354,15 @@
                                 // Everything that starts with a __ goes last in the list
                                 let sort_group = u32::from(name.starts_with("__"));
                                 let mut additional_edits = vec![];
-                                let mut qualification: Option<Arc<str>> = None;
+                                let mut qualification: Option<Rc<str>> = None;
                                 match &current_namespace_name {
-                                    Some(curr_ns) if **curr_ns == *namespace.name => {}
+                                    Some(curr_ns) if *curr_ns == namespace.name => {}
                                     _ => {
-                                        // open is an option of option of Arc<str>
+                                        // open is an option of option of Rc<str>
                                         // the first option tells if it found an open with the namespace name
                                         // the second, nested option tells if that open has an alias
                                         let open = opens.iter().find_map(|(name, alias)| {
-                                            if **name == *namespace.name {
+                                            if *name == namespace.name {
                                                 Some(alias)
                                             } else {
                                                 None
@@ -390,7 +382,7 @@
                                                     ));
                                                     None
                                                 }
-                                                None => Some(Arc::from(&*namespace.name)),
+                                                None => Some(namespace.name.clone()),
                                             },
                                         }
                                     }
@@ -468,9 +460,9 @@
 struct ContextFinder {
     offset: u32,
     context: Context,
-    opens: Vec<(Arc<str>, Option<Arc<str>>)>,
+    opens: Vec<(Rc<str>, Option<Rc<str>>)>,
     start_of_namespace: Option<u32>,
-    current_namespace_name: Option<Arc<str>>,
+    current_namespace_name: Option<Rc<str>>,
 }
 
 #[derive(Debug, PartialEq)]
@@ -485,7 +477,7 @@
 impl Visitor<'_> for ContextFinder {
     fn visit_namespace(&mut self, namespace: &'_ qsc::ast::Namespace) {
         if span_contains(namespace.span, self.offset) {
-            self.current_namespace_name = Some(Arc::from(&*namespace.name.name));
+            self.current_namespace_name = Some(namespace.name.name.clone());
             self.context = Context::Namespace;
             self.opens = vec![];
             self.start_of_namespace = None;
@@ -500,8 +492,8 @@
 
         if let qsc::ast::ItemKind::Open(name, alias) = &*item.kind {
             self.opens.push((
-                Arc::from(&*name.name),
-                alias.as_ref().map(|alias| Arc::from(&*alias.name)),
+                name.name.clone(),
+                alias.as_ref().map(|alias| alias.name.clone()),
             ));
         }
 
