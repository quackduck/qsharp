// Copyright (c) Microsoft Corporation.
// Licensed under the MIT License.

#[cfg(test)]
mod tests;

use crate::compilation::{Compilation, Lookup};
use crate::protocol::Definition;
use crate::qsc_utils::{
<<<<<<< HEAD
    find_ident, resolve_offset, span_contains, span_touches, QSHARP_LIBRARY_URI_SCHEME,
=======
    find_ident, map_offset, resolve_item_from_current_package, resolve_udt_res, span_contains,
    span_touches, Compilation, QSHARP_LIBRARY_URI_SCHEME,
>>>>>>> ca99c7ec
};
use qsc::ast::visit::{walk_callable_decl, walk_expr, walk_pat, walk_ty_def, Visitor};
use qsc::hir::PackageId;
use qsc::{ast, hir, resolve};

pub(crate) fn get_definition(
    compilation: &Compilation,
    source_name: &str,
    offset: u32,
) -> Option<Definition> {
    let (ast, offset) = resolve_offset(compilation, source_name, offset);

    let mut definition_finder = DefinitionFinder {
        compilation,
        offset,
        definition: None,
        curr_callable: None,
    };
    definition_finder.visit_package(&ast.package);

    definition_finder
        .definition
        .map(|(name, offset)| Definition {
            source: name,
            offset,
        })
}

struct DefinitionFinder<'a> {
    compilation: &'a Compilation,
    offset: u32,
    definition: Option<(String, u32)>,
    curr_callable: Option<&'a ast::CallableDecl>,
}

impl DefinitionFinder<'_> {
    fn set_definition_from_position(&mut self, lo: u32, package_id: PackageId) {
        let source = self
            .compilation
            .package_store
            .get(package_id)
            .expect("package id must exist in store")
            .sources
            .find_by_offset(lo)
            .expect("source should exist for offset");
        // Note: Having a package_id means the position references a foreign package.
        // Currently the only supported foreign packages are our library packages,
        // URI's to which need to include our custom library scheme.
        let source_name = if package_id == self.compilation.current {
            source.name.to_string()
        } else {
            format!("{}:{}", QSHARP_LIBRARY_URI_SCHEME, source.name)
        };

        self.definition = Some((source_name, lo - source.offset));
    }
}

impl<'a> Visitor<'a> for DefinitionFinder<'a> {
    // Handles callable and UDT definitions
    fn visit_item(&mut self, item: &'a ast::Item) {
        if span_contains(item.span, self.offset) {
            match &*item.kind {
                ast::ItemKind::Callable(decl) => {
                    if span_touches(decl.name.span, self.offset) {
                        self.set_definition_from_position(
                            decl.name.span.lo,
                            self.compilation.current,
                        );
                    } else if span_contains(decl.span, self.offset) {
                        let context = self.curr_callable;
                        self.curr_callable = Some(decl);
                        walk_callable_decl(self, decl);
                        self.curr_callable = context;
                    }
                    // Note: the `item.span` can cover things like doc
                    // comment, attributes, and visibility keywords, which aren't
                    // things we want to have hover logic for, while the `decl.span` is
                    // specific to the contents of the callable decl, which we do want
                    // hover logic for. If the `if` or `else if` above is not met, then
                    // the user is hovering over one of these non-decl parts of the item,
                    // and we want to do nothing.
                }
                ast::ItemKind::Ty(ident, def) => {
                    if span_touches(ident.span, self.offset) {
                        self.set_definition_from_position(ident.span.lo, self.compilation.current);
                    } else {
                        self.visit_ty_def(def);
                    }
                }
                _ => {}
            }
        }
    }

    // Handles UDT field definitions
    fn visit_ty_def(&mut self, def: &'a ast::TyDef) {
        if span_contains(def.span, self.offset) {
            if let ast::TyDefKind::Field(ident, ty) = &*def.kind {
                if let Some(ident) = ident {
                    if span_touches(ident.span, self.offset) {
                        self.set_definition_from_position(ident.span.lo, self.compilation.current);
                    } else {
                        self.visit_ty(ty);
                    }
                } else {
                    self.visit_ty(ty);
                }
            } else {
                walk_ty_def(self, def);
            }
        }
    }

    // Handles local variable definitions
    fn visit_pat(&mut self, pat: &'a ast::Pat) {
        if span_touches(pat.span, self.offset) {
            match &*pat.kind {
                ast::PatKind::Bind(ident, anno) => {
                    if span_touches(ident.span, self.offset) {
                        self.set_definition_from_position(ident.span.lo, self.compilation.current);
                    } else if let Some(ty) = anno {
                        self.visit_ty(ty);
                    }
                }
                _ => walk_pat(self, pat),
            }
        }
    }

    // Handles UDT field references
    fn visit_expr(&mut self, expr: &'a ast::Expr) {
        if span_touches(expr.span, self.offset) {
            match &*expr.kind {
                ast::ExprKind::Field(udt, field) if span_touches(field.span, self.offset) => {
<<<<<<< HEAD
                    if let Some(hir::ty::Ty::Udt(res)) = &self.compilation.find_ty(udt.id) {
                        let (item, package_id) = self
                            .compilation
                            .resolve_udt_res(self.compilation.current, res);
=======
                    if let Some(hir::ty::Ty::Udt(res)) =
                        self.compilation.unit.ast.tys.terms.get(udt.id)
                    {
                        // BUG: We need the package ID for the UDT type here to be able to accurately
                        // resolve any references to *other* types from this type,
                        // but the types table doesn't carry that information.
                        // As a result, this code will behave incorrectly for
                        // UDTs from external packages that reference other UDTs.
                        // https://github.com/microsoft/qsharp/issues/813
                        let (item, package_id) = resolve_udt_res(self.compilation, None, res);
>>>>>>> ca99c7ec
                        match &item.kind {
                            hir::ItemKind::Ty(_, udt) => {
                                if let Some(field) = udt.find_field_by_name(&field.name) {
                                    let span = field
                                        .name_span
                                        .expect("field found via name should have a name");
                                    self.set_definition_from_position(span.lo, package_id);
                                }
                            }
                            _ => panic!("UDT has invalid resolution."),
                        }
                    }
                }
                _ => walk_expr(self, expr),
            }
        }
    }

    // Handles local variable, UDT, and callable references
    fn visit_path(&mut self, path: &'_ ast::Path) {
        if span_touches(path.span, self.offset) {
            let res = &self.compilation.current_unit().ast.names.get(path.id);
            if let Some(res) = res {
                match &res {
                    resolve::Res::Item(item_id) => {
<<<<<<< HEAD
                        let (item, package_id, _) = self
                            .compilation
                            .find_item(self.compilation.current, item_id);

=======
                        let (item, _, _) =
                            resolve_item_from_current_package(self.compilation, item_id);
>>>>>>> ca99c7ec
                        let lo = match &item.kind {
                            hir::ItemKind::Callable(decl) => decl.name.span.lo,
                            hir::ItemKind::Namespace(_, _) => {
                                panic!(
                                    "Reference node should not refer to a namespace: {}",
                                    path.id
                                )
                            }
                            hir::ItemKind::Ty(ident, _) => ident.span.lo,
                        };
<<<<<<< HEAD
                        self.set_definition_from_position(lo, package_id);
=======
                        self.set_definition_from_position(lo, item_id.package);
>>>>>>> ca99c7ec
                    }
                    resolve::Res::Local(node_id) => {
                        if let Some(curr) = self.curr_callable {
                            {
                                if let Some(ident) = find_ident(node_id, curr) {
                                    self.set_definition_from_position(
                                        ident.span.lo,
                                        self.compilation.current,
                                    );
                                }
                            }
                        }
                    }
                    _ => {}
                }
            }
        }
    }
}<|MERGE_RESOLUTION|>--- conflicted
+++ resolved
@@ -7,12 +7,7 @@
 use crate::compilation::{Compilation, Lookup};
 use crate::protocol::Definition;
 use crate::qsc_utils::{
-<<<<<<< HEAD
     find_ident, resolve_offset, span_contains, span_touches, QSHARP_LIBRARY_URI_SCHEME,
-=======
-    find_ident, map_offset, resolve_item_from_current_package, resolve_udt_res, span_contains,
-    span_touches, Compilation, QSHARP_LIBRARY_URI_SCHEME,
->>>>>>> ca99c7ec
 };
 use qsc::ast::visit::{walk_callable_decl, walk_expr, walk_pat, walk_ty_def, Visitor};
 use qsc::hir::PackageId;
@@ -148,23 +143,16 @@
         if span_touches(expr.span, self.offset) {
             match &*expr.kind {
                 ast::ExprKind::Field(udt, field) if span_touches(field.span, self.offset) => {
-<<<<<<< HEAD
                     if let Some(hir::ty::Ty::Udt(res)) = &self.compilation.find_ty(udt.id) {
-                        let (item, package_id) = self
-                            .compilation
-                            .resolve_udt_res(self.compilation.current, res);
-=======
-                    if let Some(hir::ty::Ty::Udt(res)) =
-                        self.compilation.unit.ast.tys.terms.get(udt.id)
-                    {
                         // BUG: We need the package ID for the UDT type here to be able to accurately
                         // resolve any references to *other* types from this type,
                         // but the types table doesn't carry that information.
                         // As a result, this code will behave incorrectly for
                         // UDTs from external packages that reference other UDTs.
                         // https://github.com/microsoft/qsharp/issues/813
-                        let (item, package_id) = resolve_udt_res(self.compilation, None, res);
->>>>>>> ca99c7ec
+                        let (item, package_id) = self
+                            .compilation
+                            .resolve_udt_res(self.compilation.current, res);
                         match &item.kind {
                             hir::ItemKind::Ty(_, udt) => {
                                 if let Some(field) = udt.find_field_by_name(&field.name) {
@@ -190,15 +178,10 @@
             if let Some(res) = res {
                 match &res {
                     resolve::Res::Item(item_id) => {
-<<<<<<< HEAD
                         let (item, package_id, _) = self
                             .compilation
                             .find_item(self.compilation.current, item_id);
 
-=======
-                        let (item, _, _) =
-                            resolve_item_from_current_package(self.compilation, item_id);
->>>>>>> ca99c7ec
                         let lo = match &item.kind {
                             hir::ItemKind::Callable(decl) => decl.name.span.lo,
                             hir::ItemKind::Namespace(_, _) => {
@@ -209,11 +192,7 @@
                             }
                             hir::ItemKind::Ty(ident, _) => ident.span.lo,
                         };
-<<<<<<< HEAD
                         self.set_definition_from_position(lo, package_id);
-=======
-                        self.set_definition_from_position(lo, item_id.package);
->>>>>>> ca99c7ec
                     }
                     resolve::Res::Local(node_id) => {
                         if let Some(curr) = self.curr_callable {
