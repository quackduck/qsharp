--- conflicted
+++ resolved
@@ -4,19 +4,11 @@
 #[cfg(test)]
 mod tests;
 
-<<<<<<< HEAD
-use crate::compilation::{Compilation, Lookup};
-use crate::protocol::Definition;
-use crate::qsc_utils::{
-    find_ident, resolve_offset, span_contains, span_touches, QSHARP_LIBRARY_URI_SCHEME,
-};
-use qsc::ast::visit::{walk_callable_decl, walk_expr, walk_pat, walk_ty_def, Visitor};
-=======
+use crate::compilation::Compilation;
 use crate::name_locator::{Handler, Locator, LocatorContext};
 use crate::protocol::Definition;
-use crate::qsc_utils::{map_offset, Compilation, QSHARP_LIBRARY_URI_SCHEME};
+use crate::qsc_utils::{resolve_offset, QSHARP_LIBRARY_URI_SCHEME};
 use qsc::ast::visit::Visitor;
->>>>>>> 0a063b0d
 use qsc::hir::PackageId;
 use qsc::{ast, hir};
 
@@ -25,24 +17,15 @@
     source_name: &str,
     offset: u32,
 ) -> Option<Definition> {
-<<<<<<< HEAD
     let (ast, offset) = resolve_offset(compilation, source_name, offset);
-=======
-    // Map the file offset into a SourceMap offset
-    let offset = map_offset(&compilation.user_unit.sources, source_name, offset);
->>>>>>> 0a063b0d
 
     let mut definition_finder = DefinitionFinder {
         compilation,
         definition: None,
     };
-<<<<<<< HEAD
-    definition_finder.visit_package(&ast.package);
-=======
 
     let mut locator = Locator::new(&mut definition_finder, offset, compilation);
-    locator.visit_package(&compilation.user_unit.ast.package);
->>>>>>> 0a063b0d
+    locator.visit_package(&ast.package);
 
     definition_finder
         .definition
@@ -80,146 +63,6 @@
     }
 }
 
-<<<<<<< HEAD
-impl<'a> Visitor<'a> for DefinitionFinder<'a> {
-    // Handles callable and UDT definitions
-    fn visit_item(&mut self, item: &'a ast::Item) {
-        if span_contains(item.span, self.offset) {
-            match &*item.kind {
-                ast::ItemKind::Callable(decl) => {
-                    if span_touches(decl.name.span, self.offset) {
-                        self.set_definition_from_position(
-                            decl.name.span.lo,
-                            self.compilation.current,
-                        );
-                    } else if span_contains(decl.span, self.offset) {
-                        let context = self.curr_callable;
-                        self.curr_callable = Some(decl);
-                        walk_callable_decl(self, decl);
-                        self.curr_callable = context;
-                    }
-                    // Note: the `item.span` can cover things like doc
-                    // comment, attributes, and visibility keywords, which aren't
-                    // things we want to have hover logic for, while the `decl.span` is
-                    // specific to the contents of the callable decl, which we do want
-                    // hover logic for. If the `if` or `else if` above is not met, then
-                    // the user is hovering over one of these non-decl parts of the item,
-                    // and we want to do nothing.
-                }
-                ast::ItemKind::Ty(ident, def) => {
-                    if span_touches(ident.span, self.offset) {
-                        self.set_definition_from_position(ident.span.lo, self.compilation.current);
-                    } else {
-                        self.visit_ty_def(def);
-                    }
-                }
-                _ => {}
-            }
-        }
-    }
-
-    // Handles UDT field definitions
-    fn visit_ty_def(&mut self, def: &'a ast::TyDef) {
-        if span_contains(def.span, self.offset) {
-            if let ast::TyDefKind::Field(ident, ty) = &*def.kind {
-                if let Some(ident) = ident {
-                    if span_touches(ident.span, self.offset) {
-                        self.set_definition_from_position(ident.span.lo, self.compilation.current);
-                    } else {
-                        self.visit_ty(ty);
-                    }
-                } else {
-                    self.visit_ty(ty);
-                }
-            } else {
-                walk_ty_def(self, def);
-            }
-        }
-    }
-
-    // Handles local variable definitions
-    fn visit_pat(&mut self, pat: &'a ast::Pat) {
-        if span_touches(pat.span, self.offset) {
-            match &*pat.kind {
-                ast::PatKind::Bind(ident, anno) => {
-                    if span_touches(ident.span, self.offset) {
-                        self.set_definition_from_position(ident.span.lo, self.compilation.current);
-                    } else if let Some(ty) = anno {
-                        self.visit_ty(ty);
-                    }
-                }
-                _ => walk_pat(self, pat),
-            }
-        }
-    }
-
-    // Handles UDT field references
-    fn visit_expr(&mut self, expr: &'a ast::Expr) {
-        if span_touches(expr.span, self.offset) {
-            match &*expr.kind {
-                ast::ExprKind::Field(udt, field) if span_touches(field.span, self.offset) => {
-                    if let Some(hir::ty::Ty::Udt(res)) = &self.compilation.find_ty(udt.id) {
-                        let (item, package_id) = self
-                            .compilation
-                            .resolve_udt_res(self.compilation.current, res);
-                        match &item.kind {
-                            hir::ItemKind::Ty(_, udt) => {
-                                if let Some(field) = udt.find_field_by_name(&field.name) {
-                                    let span = field
-                                        .name_span
-                                        .expect("field found via name should have a name");
-                                    self.set_definition_from_position(span.lo, package_id);
-                                }
-                            }
-                            _ => panic!("UDT has invalid resolution."),
-                        }
-                    }
-                }
-                _ => walk_expr(self, expr),
-            }
-        }
-    }
-
-    // Handles local variable, UDT, and callable references
-    fn visit_path(&mut self, path: &'_ ast::Path) {
-        if span_touches(path.span, self.offset) {
-            let res = &self.compilation.current_unit().ast.names.get(path.id);
-            if let Some(res) = res {
-                match &res {
-                    resolve::Res::Item(item_id) => {
-                        let (item, package_id, _) = self
-                            .compilation
-                            .find_item(self.compilation.current, item_id);
-
-                        let lo = match &item.kind {
-                            hir::ItemKind::Callable(decl) => decl.name.span.lo,
-                            hir::ItemKind::Namespace(_, _) => {
-                                panic!(
-                                    "Reference node should not refer to a namespace: {}",
-                                    path.id
-                                )
-                            }
-                            hir::ItemKind::Ty(ident, _) => ident.span.lo,
-                        };
-                        self.set_definition_from_position(lo, package_id);
-                    }
-                    resolve::Res::Local(node_id) => {
-                        if let Some(curr) = self.curr_callable {
-                            {
-                                if let Some(ident) = find_ident(node_id, curr) {
-                                    self.set_definition_from_position(
-                                        ident.span.lo,
-                                        self.compilation.current,
-                                    );
-                                }
-                            }
-                        }
-                    }
-                    _ => {}
-                }
-            }
-        }
-=======
 impl<'a> Handler<'a> for DefinitionFinder<'a> {
     fn at_callable_def(
         &mut self,
@@ -227,7 +70,7 @@
         name: &'a ast::Ident,
         _: &'a ast::CallableDecl,
     ) {
-        self.set_definition_from_position(name.span.lo, None);
+        self.set_definition_from_position(name.span.lo, self.compilation.current);
     }
 
     fn at_callable_ref(
@@ -238,11 +81,14 @@
         _: &'a hir::Package,
         decl: &'a hir::CallableDecl,
     ) {
-        self.set_definition_from_position(decl.name.span.lo, item_id.package);
+        self.set_definition_from_position(
+            decl.name.span.lo,
+            item_id.package.expect("package id should be resolved"),
+        );
     }
 
     fn at_new_type_def(&mut self, type_name: &'a ast::Ident, _: &'a ast::TyDef) {
-        self.set_definition_from_position(type_name.span.lo, None);
+        self.set_definition_from_position(type_name.span.lo, self.compilation.current);
     }
 
     fn at_new_type_ref(
@@ -253,11 +99,14 @@
         type_name: &'a hir::Ident,
         _: &'a hir::ty::Udt,
     ) {
-        self.set_definition_from_position(type_name.span.lo, item_id.package);
+        self.set_definition_from_position(
+            type_name.span.lo,
+            item_id.package.expect("package id should be resolved"),
+        );
     }
 
     fn at_field_def(&mut self, _: &LocatorContext<'a>, field_name: &'a ast::Ident, _: &'a ast::Ty) {
-        self.set_definition_from_position(field_name.span.lo, None);
+        self.set_definition_from_position(field_name.span.lo, self.compilation.current);
     }
 
     fn at_field_ref(
@@ -270,11 +119,14 @@
         let span = field_def
             .name_span
             .expect("field found via name should have a name");
-        self.set_definition_from_position(span.lo, item_id.package);
+        self.set_definition_from_position(
+            span.lo,
+            item_id.package.expect("package id should be resolved"),
+        );
     }
 
     fn at_local_def(&mut self, _: &LocatorContext<'a>, ident: &'a ast::Ident, _: &'a ast::Pat) {
-        self.set_definition_from_position(ident.span.lo, None);
+        self.set_definition_from_position(ident.span.lo, self.compilation.current);
     }
 
     fn at_local_ref(
@@ -284,7 +136,6 @@
         _: &'a ast::NodeId,
         ident: &'a ast::Ident,
     ) {
-        self.set_definition_from_position(ident.span.lo, None);
->>>>>>> 0a063b0d
+        self.set_definition_from_position(ident.span.lo, self.compilation.current);
     }
 }