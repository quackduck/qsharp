// Copyright (c) Microsoft Corporation.
// Licensed under the MIT License.

use crate::compilation::{Compilation, Lookup};
use qsc::{
    ast,
    hir::{self},
};
use regex_lite::Regex;
use std::{
    fmt::{Display, Formatter, Result},
    rc::Rc,
};

pub(crate) struct CodeDisplay<'a> {
    compilation: &'a Compilation,
}

#[derive(Copy, Clone)]
struct HirLookup<'a> {
    compilation: &'a Compilation,
    local_package_id: Option<hir::PackageId>,
}

#[allow(clippy::unused_self)]
impl<'a> CodeDisplay<'a> {
    pub(crate) fn new(compilation: &'a Compilation) -> Self {
        Self { compilation }
    }

    pub(crate) fn hir_callable_decl(
        &self,
        package_id: hir::PackageId,
        decl: &'a hir::CallableDecl,
    ) -> impl Display + '_ {
        HirCallableDecl {
            lookup: self.lookup(Some(package_id)),
            decl,
        }
    }

    pub(crate) fn ast_callable_decl(&self, decl: &'a ast::CallableDecl) -> impl Display + '_ {
        AstCallableDecl {
            lookup: self.lookup(None),
            decl,
        }
    }

    pub(crate) fn ident_ty_id(
        &self,
        ident: &'a ast::Ident,
        ty_id: ast::NodeId,
    ) -> impl Display + '_ {
        IdentTyId {
            lookup: self.lookup(None),
            ident,
            ty_id,
        }
    }

    pub(crate) fn path_ty_id(&self, path: &'a ast::Path, ty_id: ast::NodeId) -> impl Display + '_ {
        PathTyId {
            lookup: self.lookup(None),
            path,
            ty_id,
        }
    }

    pub(crate) fn ident_ty(&self, ident: &'a ast::Ident, ty: &'a ast::Ty) -> impl Display + '_ {
        IdentTy { ident, ty }
    }

    pub(crate) fn ident_ty_def(
        &self,
        ident: &'a ast::Ident,
        def: &'a ast::TyDef,
    ) -> impl Display + 'a {
        IdentTyDef { ident, def }
    }

    pub(crate) fn hir_udt(
        &self,
        package_id: hir::PackageId,
        udt: &'a hir::ty::Udt,
    ) -> impl Display + '_ {
        HirUdt {
            lookup: self.lookup(Some(package_id)),
            udt,
        }
    }

    pub(crate) fn hir_ty(
        &self,
        package_id: hir::PackageId,
        ty: &'a hir::ty::Ty,
    ) -> impl Display + '_ {
        HirTy {
            lookup: self.lookup(Some(package_id)),
            ty,
        }
    }

    pub(crate) fn hir_pat(
        &self,
        package_id: hir::PackageId,
        pat: &'a hir::Pat,
    ) -> impl Display + '_ {
        HirPat {
            lookup: self.lookup(Some(package_id)),
            pat,
        }
    }

    pub(crate) fn get_param_offset(
        &self,
        package_id: hir::PackageId,
        decl: &hir::CallableDecl,
    ) -> u32 {
        HirCallableDecl {
            lookup: self.lookup(Some(package_id)),
            decl,
        }
        .get_param_offset()
    }

    fn lookup(&self, package_id: Option<hir::PackageId>) -> HirLookup<'_> {
        HirLookup {
            compilation: self.compilation,
            local_package_id: package_id,
        }
    }

    // The rest of the display implementations are not made public b/c they're not used,
    // but there's no reason they couldn't be
}

// Display impls for each syntax/hir element we may encounter

struct IdentTy<'a> {
    ident: &'a ast::Ident,
    ty: &'a ast::Ty,
}

impl<'a> Display for IdentTy<'a> {
    fn fmt(&self, f: &mut Formatter<'_>) -> Result {
        write!(f, "{} : {}", self.ident.name, AstTy { ty: self.ty },)
    }
}

struct IdentTyId<'a> {
    lookup: HirLookup<'a>,
    ident: &'a ast::Ident,
    ty_id: ast::NodeId,
}

impl<'a> Display for IdentTyId<'a> {
    fn fmt(&self, f: &mut Formatter<'_>) -> Result {
        write!(
            f,
            "{} : {}",
            self.ident.name,
            TyId {
                lookup: self.lookup,
                ty_id: self.ty_id,
            },
        )
    }
}

struct PathTyId<'a> {
    lookup: HirLookup<'a>,
    path: &'a ast::Path,
    ty_id: ast::NodeId,
}

impl<'a> Display for PathTyId<'a> {
    fn fmt(&self, f: &mut Formatter<'_>) -> Result {
        write!(
            f,
            "{} : {}",
            &Path { path: self.path },
            TyId {
                lookup: self.lookup,
                ty_id: self.ty_id,
            },
        )
    }
}

struct HirCallableDecl<'a> {
    lookup: HirLookup<'a>,
    decl: &'a hir::CallableDecl,
}

impl HirCallableDecl<'_> {
    fn get_param_offset(&self) -> u32 {
        let offset = match self.decl.kind {
            hir::CallableKind::Function => "function".len(),
            hir::CallableKind::Operation => "operation".len(),
        } + 1; // this is for the space between keyword and name
        u32::try_from(offset + self.decl.name.name.len())
            .expect("failed to cast usize to u32 while calculating parameter offset")
    }
}

impl Display for HirCallableDecl<'_> {
    fn fmt(&self, f: &mut Formatter<'_>) -> Result {
        let kind = match self.decl.kind {
            hir::CallableKind::Function => "function",
            hir::CallableKind::Operation => "operation",
        };

        write!(f, "{} {}", kind, self.decl.name.name)?;
        let input = HirPat {
            pat: &self.decl.input,
            lookup: self.lookup,
        };
        if matches!(self.decl.input.kind, hir::PatKind::Tuple(_)) {
            write!(f, "{input}")?;
        } else {
            write!(f, "({input})")?;
        }
        write!(
            f,
            " : {}{}",
            HirTy {
                lookup: self.lookup,
                ty: &self.decl.output,
            },
            FunctorSetValue {
                functors: self.decl.functors,
            },
        )
    }
}

struct AstCallableDecl<'a> {
    lookup: HirLookup<'a>,
    decl: &'a ast::CallableDecl,
}

impl<'a> Display for AstCallableDecl<'a> {
    fn fmt(&self, f: &mut Formatter<'_>) -> Result {
        let kind = match self.decl.kind {
            ast::CallableKind::Function => "function",
            ast::CallableKind::Operation => "operation",
        };

        let functors = ast_callable_functors(self.decl);
        let functors = FunctorSetValue { functors };

        write!(f, "{} {}", kind, self.decl.name.name)?;
        let input = AstPat {
            pat: &self.decl.input,
            lookup: self.lookup,
        };
        if matches!(*self.decl.input.kind, ast::PatKind::Tuple(_)) {
            write!(f, "{input}")?;
        } else {
            write!(f, "({input})")?;
        }
        write!(
            f,
            " : {}{}",
            AstTy {
                ty: &self.decl.output
            },
            functors,
        )
    }
}

struct HirPat<'a> {
    lookup: HirLookup<'a>,
    pat: &'a hir::Pat,
}

impl<'a> Display for HirPat<'a> {
    fn fmt(&self, f: &mut Formatter<'_>) -> Result {
        let ty = HirTy {
            ty: &self.pat.ty,
            lookup: self.lookup,
        };
        match &self.pat.kind {
            hir::PatKind::Bind(name) => write!(f, "{} : {ty}", name.name),
            hir::PatKind::Discard => write!(f, "_ : {ty}"),
            hir::PatKind::Tuple(items) => {
                let mut elements = items.iter();
                if let Some(elem) = elements.next() {
                    write!(
                        f,
                        "({}",
                        HirPat {
                            lookup: self.lookup,
                            pat: elem,
                        }
                    )?;
                    for elem in elements {
                        write!(
                            f,
                            ", {}",
                            HirPat {
                                lookup: self.lookup,
                                pat: elem,
                            }
                        )?;
                    }
                    write!(f, ")")
                } else {
                    write!(f, "()")
                }
            }
        }
    }
}

struct AstPat<'a> {
    lookup: HirLookup<'a>,
    pat: &'a ast::Pat,
}

impl<'a> Display for AstPat<'a> {
    fn fmt(&self, f: &mut Formatter<'_>) -> Result {
        match &*self.pat.kind {
            ast::PatKind::Bind(ident, anno) => match anno {
                Some(ty) => write!(f, "{}", IdentTy { ident, ty }),
                None => write!(
                    f,
                    "{}",
                    IdentTyId {
                        lookup: self.lookup,
                        ident,
                        ty_id: self.pat.id
                    }
                ),
            },
            ast::PatKind::Discard(anno) => match anno {
                Some(ty) => write!(f, "{}", AstTy { ty }),
                None => write!(
                    f,
                    "_ : {}",
                    TyId {
                        lookup: self.lookup,
                        ty_id: self.pat.id,
                    }
                ),
            },
            ast::PatKind::Elided => write!(f, "..."),
            ast::PatKind::Paren(item) => write!(
                f,
                "{}",
                AstPat {
                    lookup: self.lookup,
                    pat: item,
                }
            ),
            ast::PatKind::Tuple(items) => {
                let mut elements = items.iter();
                if let Some(elem) = elements.next() {
                    write!(
                        f,
                        "({}",
                        AstPat {
                            lookup: self.lookup,
                            pat: elem,
                        }
                    )?;
                    for elem in elements {
                        write!(
                            f,
                            ", {}",
                            AstPat {
                                lookup: self.lookup,
                                pat: elem,
                            }
                        )?;
                    }
                    write!(f, ")")
                } else {
                    write!(f, "()")
                }
            }
        }
    }
}

struct IdentTyDef<'a> {
    ident: &'a ast::Ident,
    def: &'a ast::TyDef,
}

impl<'a> Display for IdentTyDef<'a> {
    fn fmt(&self, f: &mut Formatter<'_>) -> Result {
        write!(
            f,
            "newtype {} = {}",
            self.ident.name,
            TyDef { def: self.def }
        )
    }
}

struct HirUdt<'a> {
    lookup: HirLookup<'a>,
    udt: &'a hir::ty::Udt,
}

impl<'a> Display for HirUdt<'a> {
    fn fmt(&self, f: &mut Formatter<'_>) -> Result {
        let udt_def = UdtDef::new(self.lookup, &self.udt.definition);
        write!(f, "newtype {} = {}", self.udt.name, udt_def)
    }
}

struct UdtDef<'a> {
    lookup: HirLookup<'a>,
    name: Option<Rc<str>>,
    kind: UdtDefKind<'a>,
}

enum UdtDefKind<'a> {
    SingleTy(&'a hir::ty::Ty),
    TupleTy(Vec<UdtDef<'a>>),
}

impl<'a> UdtDef<'a> {
    pub fn new(lookup: HirLookup<'a>, def: &'a hir::ty::UdtDef) -> Self {
        match &def.kind {
            hir::ty::UdtDefKind::Field(field) => UdtDef {
                lookup,
                name: field.name.as_ref().cloned(),
                kind: UdtDefKind::SingleTy(&field.ty),
            },
            hir::ty::UdtDefKind::Tuple(defs) => UdtDef {
                lookup,
                name: None,
                kind: UdtDefKind::TupleTy(defs.iter().map(|f| UdtDef::new(lookup, f)).collect()),
            },
        }
    }
}

impl Display for UdtDef<'_> {
    fn fmt(&self, f: &mut Formatter<'_>) -> Result {
        if let Some(name) = &self.name {
            write!(f, "{name}: ")?;
        }

        match &self.kind {
            UdtDefKind::SingleTy(ty) => {
                write!(
                    f,
                    "{}",
                    HirTy {
                        lookup: self.lookup,
                        ty,
                    }
                )?;
            }
            UdtDefKind::TupleTy(defs) => {
                let mut elements = defs.iter();
                if let Some(elem) = elements.next() {
                    write!(f, "({elem}")?;
                    for elem in elements {
                        write!(f, ", {elem}")?;
                    }
                    write!(f, ")")?;
                } else {
                    write!(f, "Unit")?;
                }
            }
        }
        Ok(())
    }
}

struct FunctorSet<'a> {
    functor_set: &'a hir::ty::FunctorSet,
}

impl<'a> Display for FunctorSet<'a> {
    fn fmt(&self, f: &mut Formatter<'_>) -> Result {
        if *self.functor_set == hir::ty::FunctorSet::Value(hir::ty::FunctorSetValue::Empty) {
            Ok(())
        } else {
            write!(f, " is {}", self.functor_set)
        }
    }
}

struct FunctorSetValue {
    functors: hir::ty::FunctorSetValue,
}

impl Display for FunctorSetValue {
    fn fmt(&self, f: &mut Formatter<'_>) -> Result {
        if let hir::ty::FunctorSetValue::Empty = self.functors {
            Ok(())
        } else {
            write!(f, " is {}", self.functors)
        }
    }
}

struct HirTy<'a> {
    lookup: HirLookup<'a>,
    ty: &'a hir::ty::Ty,
}

impl<'a> Display for HirTy<'a> {
    fn fmt(&self, f: &mut Formatter<'_>) -> Result {
        // This is very similar to the Display impl for Ty, except that UDTs are resolved to their names.
        match self.ty {
            hir::ty::Ty::Array(item) => {
                write!(
                    f,
                    "{}[]",
                    HirTy {
                        lookup: self.lookup,
                        ty: item,
                    }
                )
            }
            hir::ty::Ty::Arrow(arrow) => {
                let input = HirTy {
                    lookup: self.lookup,
                    ty: &arrow.input,
                };
                let output = HirTy {
                    lookup: self.lookup,
                    ty: &arrow.output,
                };
                let functors = FunctorSet {
                    functor_set: &arrow.functors,
                };
                let arrow = match arrow.kind {
                    hir::CallableKind::Function => "->",
                    hir::CallableKind::Operation => "=>",
                };
                write!(f, "({input} {arrow} {output}{functors})",)
            }
            hir::ty::Ty::Tuple(tys) => {
                if tys.is_empty() {
                    write!(f, "Unit")
                } else {
                    write!(f, "(")?;
                    for (count, ty) in tys.iter().enumerate() {
                        if count != 0 {
                            write!(f, ", ")?;
                        }
                        write!(
                            f,
                            "{}",
                            HirTy {
                                lookup: self.lookup,
                                ty
                            }
                        )?;
                    }
                    write!(f, ")")
                }
            }
            hir::ty::Ty::Udt(res) => {
                let (item, _) = self.lookup.compilation.resolve_udt_res(
                    self.lookup
                        .local_package_id
                        .unwrap_or(self.lookup.compilation.current),
                    res,
                );
                match &item.kind {
                    hir::ItemKind::Ty(ident, _) => write!(f, "{}", ident.name),
                    _ => panic!("UDT has invalid resolution."),
                }
            }
            _ => write!(f, "{}", self.ty),
        }
    }
}

struct TyId<'a> {
    lookup: HirLookup<'a>,
    ty_id: ast::NodeId,
}

impl<'a> Display for TyId<'a> {
    fn fmt(&self, f: &mut Formatter<'_>) -> Result {
<<<<<<< HEAD
        // BUG: We need the package ID for `ty` here to be able to accurately
        // resolve any references to *other* types from this type,
        // but the types table doesn't carry that information.
        // As a result, this code will behave incorrectly for
        // UDTs from external packages that reference other UDTs.
        // https://github.com/microsoft/qsharp/issues/813
        if let Some(ty) = self.lookup.compilation.find_ty(self.ty_id) {
=======
        if let Some(ty) = self.lookup.compilation.unit.ast.tys.terms.get(self.ty_id) {
>>>>>>> 5c72b183
            write!(
                f,
                "{}",
                HirTy {
                    lookup: self.lookup,
                    ty
                }
            )
        } else {
            write!(f, "?")
        }
    }
}

struct AstTy<'a> {
    ty: &'a ast::Ty,
}

impl<'a> Display for AstTy<'a> {
    fn fmt(&self, f: &mut Formatter<'_>) -> Result {
        match self.ty.kind.as_ref() {
            ast::TyKind::Array(ty) => write!(f, "{}[]", AstTy { ty }),
            ast::TyKind::Arrow(kind, input, output, functors) => {
                let arrow = match kind {
                    ast::CallableKind::Function => "->",
                    ast::CallableKind::Operation => "=>",
                };
                write!(
                    f,
                    "({} {} {}{})",
                    AstTy { ty: input },
                    arrow,
                    AstTy { ty: output },
                    FunctorExpr { functors }
                )
            }
            ast::TyKind::Hole => write!(f, "_"),
            ast::TyKind::Paren(ty) => write!(f, "{}", AstTy { ty }),
            ast::TyKind::Path(path) => write!(f, "{}", Path { path }),
            ast::TyKind::Param(id) => write!(f, "{}", id.name),
            ast::TyKind::Tuple(tys) => {
                if tys.is_empty() {
                    write!(f, "Unit")
                } else {
                    write!(f, "(")?;
                    for (count, def) in tys.iter().enumerate() {
                        if count != 0 {
                            write!(f, ", ")?;
                        }
                        write!(f, "{}", AstTy { ty: def })?;
                    }
                    write!(f, ")")
                }
            }
        }
    }
}

struct FunctorExpr<'a> {
    functors: &'a Option<Box<ast::FunctorExpr>>,
}

impl<'a> Display for FunctorExpr<'a> {
    fn fmt(&self, f: &mut Formatter<'_>) -> Result {
        match self.functors {
            Some(functors) => {
                let functors = eval_functor_expr(functors);
                write!(f, "{}", FunctorSetValue { functors })
            }
            None => Ok(()),
        }
    }
}

struct Path<'a> {
    path: &'a ast::Path,
}

impl<'a> Display for Path<'a> {
    fn fmt(&self, f: &mut Formatter<'_>) -> Result {
        match self.path.namespace.as_ref() {
            Some(ns) => write!(f, "{ns}.{}", self.path.name.name),
            None => write!(f, "{}", self.path.name.name),
        }
    }
}

struct TyDef<'a> {
    def: &'a ast::TyDef,
}

impl<'a> Display for TyDef<'a> {
    fn fmt(&self, f: &mut Formatter<'_>) -> Result {
        match self.def.kind.as_ref() {
            ast::TyDefKind::Field(name, ty) => match name {
                Some(name) => write!(f, "{} : {}", name.name, AstTy { ty }),
                None => write!(f, "{}", AstTy { ty }),
            },
            ast::TyDefKind::Paren(def) => write!(f, "{}", TyDef { def }),
            ast::TyDefKind::Tuple(tys) => {
                if tys.is_empty() {
                    write!(f, "Unit")
                } else {
                    write!(f, "(")?;
                    for (count, def) in tys.iter().enumerate() {
                        if count != 0 {
                            write!(f, ", ")?;
                        }
                        write!(f, "{}", TyDef { def })?;
                    }
                    write!(f, ")")
                }
            }
        }
    }
}

//
// helpers that don't manipulate any strings
//

fn ast_callable_functors(callable: &ast::CallableDecl) -> hir::ty::FunctorSetValue {
    let mut functors = callable
        .functors
        .as_ref()
        .map_or(hir::ty::FunctorSetValue::Empty, |f| {
            eval_functor_expr(f.as_ref())
        });

    if let ast::CallableBody::Specs(specs) = callable.body.as_ref() {
        for spec in specs.iter() {
            let spec_functors = match spec.spec {
                ast::Spec::Body => hir::ty::FunctorSetValue::Empty,
                ast::Spec::Adj => hir::ty::FunctorSetValue::Adj,
                ast::Spec::Ctl => hir::ty::FunctorSetValue::Ctl,
                ast::Spec::CtlAdj => hir::ty::FunctorSetValue::CtlAdj,
            };
            functors = functors.union(&spec_functors);
        }
    }

    functors
}

fn eval_functor_expr(expr: &ast::FunctorExpr) -> hir::ty::FunctorSetValue {
    match expr.kind.as_ref() {
        ast::FunctorExprKind::BinOp(op, lhs, rhs) => {
            let lhs_functors = eval_functor_expr(lhs);
            let rhs_functors = eval_functor_expr(rhs);
            match op {
                ast::SetOp::Union => lhs_functors.union(&rhs_functors),
                ast::SetOp::Intersect => lhs_functors.intersect(&rhs_functors),
            }
        }
        ast::FunctorExprKind::Lit(ast::Functor::Adj) => hir::ty::FunctorSetValue::Adj,
        ast::FunctorExprKind::Lit(ast::Functor::Ctl) => hir::ty::FunctorSetValue::Ctl,
        ast::FunctorExprKind::Paren(inner) => eval_functor_expr(inner),
    }
}

//
// parsing functions for working with doc comments
//

pub fn parse_doc_for_summary(doc: &str) -> String {
    let re = Regex::new(r"(?mi)(?:^# Summary$)([\s\S]*?)(?:(^# .*)|\z)").expect("Invalid regex");
    match re.captures(doc) {
        Some(captures) => {
            let capture = captures
                .get(1)
                .expect("Didn't find the capture for the given regex");
            capture.as_str()
        }
        None => doc,
    }
    .trim()
    .to_string()
}

pub fn parse_doc_for_param(doc: &str, param: &str) -> String {
    let re = Regex::new(r"(?mi)(?:^# Input$)([\s\S]*?)(?:(^# .*)|\z)").expect("Invalid regex");
    let input = match re.captures(doc) {
        Some(captures) => {
            let capture = captures
                .get(1)
                .expect("Didn't find the capture for the given regex");
            capture.as_str()
        }
        None => return String::new(),
    }
    .trim();

    let re = Regex::new(format!(r"(?mi)(?:^## {param}$)([\s\S]*?)(?:(^(#|##) .*)|\z)").as_str())
        .expect("Invalid regex");
    match re.captures(input) {
        Some(captures) => {
            let capture = captures
                .get(1)
                .expect("Didn't find the capture for the given regex");
            capture.as_str()
        }
        None => return String::new(),
    }
    .trim()
    .to_string()
}<|MERGE_RESOLUTION|>--- conflicted
+++ resolved
@@ -584,17 +584,7 @@
 
 impl<'a> Display for TyId<'a> {
     fn fmt(&self, f: &mut Formatter<'_>) -> Result {
-<<<<<<< HEAD
-        // BUG: We need the package ID for `ty` here to be able to accurately
-        // resolve any references to *other* types from this type,
-        // but the types table doesn't carry that information.
-        // As a result, this code will behave incorrectly for
-        // UDTs from external packages that reference other UDTs.
-        // https://github.com/microsoft/qsharp/issues/813
         if let Some(ty) = self.lookup.compilation.find_ty(self.ty_id) {
-=======
-        if let Some(ty) = self.lookup.compilation.unit.ast.tys.terms.get(self.ty_id) {
->>>>>>> 5c72b183
             write!(
                 f,
                 "{}",
